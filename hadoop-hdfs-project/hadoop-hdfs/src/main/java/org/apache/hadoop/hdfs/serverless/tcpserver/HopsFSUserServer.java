package org.apache.hadoop.hdfs.serverless.tcpserver;

import com.esotericsoftware.kryonet.Connection;
import com.esotericsoftware.kryonet.FrameworkMessage;
import com.esotericsoftware.kryonet.Listener;
import com.esotericsoftware.kryonet.Server;
import com.esotericsoftware.minlog.Log;
import com.google.gson.JsonObject;
import com.google.gson.JsonParser;
import io.hops.transaction.handler.HopsTransactionalRequestHandler;
import org.apache.commons.lang3.StringUtils;
import org.apache.commons.logging.LogFactory;
import org.apache.hadoop.conf.Configuration;
import org.apache.hadoop.hdfs.DFSConfigKeys;
import org.apache.hadoop.hdfs.server.namenode.ServerlessNameNode;
import org.apache.hadoop.hdfs.serverless.ServerlessNameNodeKeys;
import org.apache.hadoop.hdfs.serverless.invoking.ServerlessNameNodeClient;
import org.apache.hadoop.hdfs.serverless.operation.ConsistencyProtocol;
import org.apache.log4j.LogManager;

import java.io.IOException;
import java.net.BindException;
import java.net.InetSocketAddress;
import java.util.ArrayList;
import java.util.List;
import java.util.Map;
import java.util.Random;
import java.util.concurrent.ConcurrentHashMap;
import java.util.concurrent.ExecutionException;
import java.util.concurrent.TimeUnit;
import java.util.concurrent.TimeoutException;

import static org.apache.hadoop.hdfs.serverless.OpenWhiskHandler.getLogLevelFromString;
import static org.apache.hadoop.hdfs.serverless.ServerlessNameNodeKeys.*;
import static org.apache.hadoop.hdfs.serverless.tcpserver.ServerlessClientServerUtilities.OPERATION_REGISTER;
import static org.apache.hadoop.hdfs.serverless.tcpserver.ServerlessClientServerUtilities.OPERATION_RESULT;

/**
 * Clients of Serverless HopsFS expose a TCP server that serverless NameNodes can connect to.
 *
 * Clients will then issue TCP requests to the serverless NameNodes in order to perform file system operations.
 *
 * This is used on the client side (i.e., NOT on the NameNode side).
 */
public class HopsFSUserServer {
    private static final org.apache.commons.logging.Log LOG = LogFactory.getLog(HopsFSUserServer.class);

    /**
     * The KryoNet server object. This is the actual server itself.
     */
    private final Server server;

    /**
     * The port on which the server is listening.
     */
    private int tcpPort;

    /**
     * Cache mapping of serverless function names to the connections to that particular serverless function.
     *
     * We map functions based on their unique IDs, which are longs, but we convert them to strings as connection names
     * are strings.
     *
     * This is a concurrent hash map as it will be referenced both by the main thread and background
     * threads when issuing TCP requests to NameNodes.
     */
    private final ConcurrentHashMap<Long, NameNodeConnection> allActiveConnections;

    /**
     * Caches the active connections in lists per deployment.
     */
    private final ConcurrentHashMap<Integer, ConcurrentHashMap<Long, NameNodeConnection>> activeConnectionsPerDeployment;

    /**
     * The TCP Server maintains a collection of Futures for clients that are awaiting a response from
     * the NameNode to which they issued a request.
     */
    private final ConcurrentHashMap<String, RequestResponseFuture> activeFutures;

    /**
     * We also map the unique IDs of NameNodes to their deployments. This is used for debugging/logging and for
     * obtaining a connection to a NameNode from a specific deployment when invoking NNs.
     */
    private final ConcurrentHashMap<Long, Integer> nameNodeIdToDeploymentMapping;

    /**
     * A collection of all the futures that we've completed in one way or another (either they
     * were cancelled or we received a result for them).
     */
    private final ConcurrentHashMap<String, RequestResponseFuture> completedFutures;

    /**
     * Associate with each connection the list of futures that have been submitted and NOT completed.
     * The keys are NameNode IDs.
     *
     * If the connection is lost, then these futures must be re-submitted via HTTP.
     */
    private final ConcurrentHashMap<Long, List<RequestResponseFuture>> submittedFutures;

    /**
     * Mapping of task/request ID to the NameNode to which the task/request was submitted.
     */
    private final ConcurrentHashMap<String, NameNodeConnection> futureToNameNodeMapping;

    /**
     * Implements all the Listener methods that we need. See the comment on the ServerListener class for more info.
     */
    private final ServerListener serverListener;

    /**
     * Indicates whether the TCP server should ultimately be started and enabled.
     */
    private final boolean enabled;

    /**
     * Number of unique deployments.
     */
    private final int totalNumberOfDeployments;

    /**
     * We need a reference to this so that we can tell it what TCP port we ultimated bound to.
     */
    private final ServerlessNameNodeClient client;

    /**
     * Sizes to use for TCP server buffers.
     */
    private static final int bufferSizes = (int)12e6;

    /**
     * Constructor.
     */
    public HopsFSUserServer(Configuration conf, ServerlessNameNodeClient client) {
        this.tcpPort = conf.getInt(DFSConfigKeys.SERVERLESS_TCP_SERVER_PORT,
                DFSConfigKeys.SERVERLESS_TCP_SERVER_PORT_DEFAULT);
        // Set up state.
        this.allActiveConnections = new ConcurrentHashMap<>();
        this.submittedFutures = new ConcurrentHashMap<>();
        this.activeFutures = new ConcurrentHashMap<>();
        this.completedFutures = new ConcurrentHashMap<>();
        this.futureToNameNodeMapping = new ConcurrentHashMap<>();
        this.nameNodeIdToDeploymentMapping = new ConcurrentHashMap<>();
        this.activeConnectionsPerDeployment = new ConcurrentHashMap<>();
        this.client = client;

        // Read some options from config file.
        enabled = conf.getBoolean(DFSConfigKeys.SERVERLESS_TCP_REQUESTS_ENABLED,
                DFSConfigKeys.SERVERLESS_TCP_REQUESTS_ENABLED_DEFAULT);
        totalNumberOfDeployments = conf.getInt(DFSConfigKeys.SERVERLESS_MAX_DEPLOYMENTS,
                DFSConfigKeys.SERVERLESS_MAX_DEPLOYMENTS_DEFAULT);

        // Determine if TCP debug logging should be enabled.
        if (conf.getBoolean(DFSConfigKeys.SERVERLESS_TCP_DEBUG_LOGGING,
                DFSConfigKeys.SERVERLESS_TCP_DEBUG_LOGGING_DEFAULT)) {
            LOG.debug("TCP Debug logging is ENABLED.");
            Log.set(Log.LEVEL_TRACE);
        }
        LOG.debug("TCP Debug logging is DISABLED.");

        LOG.info("TCP server " + (enabled ? "ENABLED." : "DISABLED."));

        // Populate the active connections mapping with default, empty hash maps for each deployment.
        for (int deployNum = 0; deployNum < totalNumberOfDeployments; deployNum++) {
            activeConnectionsPerDeployment.put(deployNum, new ConcurrentHashMap<>());
        }

        // Create the TCP server.
        server = new Server(bufferSizes, bufferSizes) {
          /**
           * By providing our own connection implementation, we can store per-connection state
           * without a connection ID to perform state look-up.
           */
          @Override
          protected Connection newConnection() {
            LOG.debug("[TCP SERVER " + tcpPort + "] Creating new NameNodeConnection.");
            return new NameNodeConnection();
          }
        };

        // Create a listener object, which handles all listening events.
        serverListener = new ServerListener();

        // First, register the JsonObject class with the Kryo serializer.
        ServerlessClientServerUtilities.registerClassesToBeTransferred(server.getKryo());

        server.addListener(serverListener);
    }

    /**
     * Stop the TCP server.
     */
    public void stop() {
        LOG.debug("HopsFSUserServer " + tcpPort + " stopping now...");
        this.server.removeListener(serverListener);
        this.server.stop();
    }

    /**
     * Start the TCP server.
     */
    public void startServer() throws IOException {
        if (!enabled) {
            LOG.warn("TCP Server is NOT enabled. Server will NOT be started.");
            return;
        }
        LOG.debug("Starting HopsFS Client TCP Server now...");

        // Start the TCP server.
        server.start();

        // Bind to the specified TCP port so the server listens on that port.
        LOG.debug("[TCP SERVER " + tcpPort + "] HopsFS Client TCP Server binding to port " + tcpPort + " now...");

        int maxPort = tcpPort + 1000;
        int currentPort = tcpPort;
        boolean success = false;
        while (currentPort < maxPort && !success) {
            try {
                LOG.debug("[TCP SERVER " + tcpPort + "] Trying to bind to port " + currentPort + ".");
                server.bind(currentPort);

                if (tcpPort != currentPort) {
                    LOG.warn("[TCP SERVER " + tcpPort + "] Configuration specified port " + tcpPort +
                            ", but we were unable to bind to that port. Instead, we are bound to port " + currentPort +
                            ".");
                    this.tcpPort = currentPort;
                }

                success = true;
            } catch (BindException ex) {
//                LOG.error("[TCP SERVER " + tcpPort + "] Failed to bind to port " + currentPort +
//                        ". Do you already have a server running on that port?");
                currentPort++;
            }
        }

        if (!success)
            throw new IOException("Failed to start TCP server. Could not successfully bind to any ports.");

        client.setTcpServerPort(tcpPort);
    }

    /**
     * Register the remote serverless NameNode locally. This involves assigning a name to the connection
     * object as well as caching the active connection locally.
     * @param connection The connection to the serverless name node.
     * @param nameNodeId The unique ID of the NameNode.
     * @param deploymentNumber The deployment in which the NameNode is running.
     */
    private void registerNameNode(NameNodeConnection connection, int deploymentNumber, long nameNodeId) {
        connection.name = nameNodeId;

        cacheConnection(connection, deploymentNumber, nameNodeId);
    }

    /**
     * Cache an active connection with a serverless name node locally. This will fail (and return false) if there
     * is already a connection associated with the given functionName cached.
     *
     * @param connection The connection with the name node.
     * @param nameNodeId The unique ID of the NameNode.
     * @param deploymentNumber The deployment in which the NameNode is running.
     */
    private void cacheConnection(NameNodeConnection connection, int deploymentNumber, long nameNodeId) {
        if (allActiveConnections.containsKey(nameNodeId)) {
            NameNodeConnection oldConnection = allActiveConnections.get(nameNodeId);
            // Sanity check.
            int existingDeploymentNumber = nameNodeIdToDeploymentMapping.get(nameNodeId);

            if (existingDeploymentNumber != deploymentNumber)
                throw new IllegalStateException("Received connection from NN " + nameNodeId +
                        ". NN currently reports deployment # as " + deploymentNumber +
                        ", but we prev. cached its deployment # as " + existingDeploymentNumber);

            if (oldConnection.isConnected()) {
                LOG.warn("[TCP SERVER " + tcpPort + "] Already have an ACTIVE conn to NameNode " + nameNodeId +
                        " (deployment #" + deploymentNumber + ".");
                LOG.warn("[TCP SERVER " + tcpPort + "] Replacing old, ACTIVE conn to NameNode " + nameNodeId +
                        " (deployment #" + deploymentNumber + ") with a new one...");

                oldConnection.close();
            } else {
                LOG.error("[TCP SERVER " + tcpPort + "] Already have a conn to NameNode " + nameNodeId + " (deployment #" +
                        deploymentNumber + "), but it is apparently no longer connected...");
                LOG.warn("[TCP SERVER " + tcpPort + "] Replacing old, now-disconnected conn to NameNode " + nameNodeId +
                        " (deployment #" + deploymentNumber + ") with the new one...");
            }
        } else {
            // We don't want to print this debug message along with the ones from the if-statement above, so
            // we put it in the else block. It isn't contradictory or anything, but it'd be redundant.
            LOG.debug("Caching connection to NN " + nameNodeId + " (deployment #" + deploymentNumber + ") now.");
        }

        allActiveConnections.put(nameNodeId, connection);
        activeConnectionsPerDeployment.get(deploymentNumber).put(nameNodeId, connection);
        nameNodeIdToDeploymentMapping.put(nameNodeId, deploymentNumber);
    }

    public int getNumActiveConnections() { return this.allActiveConnections.size(); }

    /**
     * Get the TCP connection associated with the NameNode deployment identified by the given function number.
     *
     * Returns null if no such connection exists.
     * @param nameNodeId The unique ID of the NameNode for which the connection is desired.
     * @return TCP connection to the desired NameNode if it exists, otherwise null.
     */
    private NameNodeConnection getConnection(long nameNodeId) {
        return allActiveConnections.getOrDefault(nameNodeId, null);
    }

    /**
     * Get a TCP connection for a NameNode from the specified deployment. Returns a random, active connection if one
     * exists. Otherwise, returns null.
     */
    private NameNodeConnection getConnection(int deploymentNumber) {
        ConcurrentHashMap<Long, NameNodeConnection> deploymentConnections =
                activeConnectionsPerDeployment.get(deploymentNumber);

        // Return a random NameNode connection.
        Random rng = new Random();
        NameNodeConnection[] values = deploymentConnections.values().toArray(new NameNodeConnection[0]);

        if (values.length == 0)
            return null;

        return values[rng.nextInt(values.length)];
    }

    /**
     * Remove the connection to the NameNode identified by the given functionNumber from the connection cache.
     *
     * If the connection is still active, it will only be removed if the `deleteIfActive` flag is set to true.
     * In this scenario, the connection will first be closed before it is removed from the connection cache.
     * @param nameNodeId The unique ID of the NN for which the connection should be deleted.
     * @param deleteIfActive Flag indicating whether the connection should still be closed if it is currently
     *                       active.
     * @param errorIfActive Throw an error if the function is found to be active. This is useful if we believe the
     *                      connection is already closed and that is why we are removing it.
     * @return True if a connection was removed, otherwise false.
     */
    private boolean deleteConnection(long nameNodeId, boolean deleteIfActive, boolean errorIfActive) {
        NameNodeConnection connection = allActiveConnections.getOrDefault(nameNodeId, null);

        if (connection != null) {
            if (connection.isConnected()) {

                if (errorIfActive) {
                    throw new IllegalStateException("[TCP SERVER " + tcpPort + "] Connection to NN " + nameNodeId
                            + " was found to be active when trying to delete it.");
                }

                if (deleteIfActive) {
                    connection.close();
                    allActiveConnections.remove(nameNodeId);

                    // Remove from the mapping for the NN's specific deployment.
                    int deploymentNumber = nameNodeIdToDeploymentMapping.get(nameNodeId);
                    ConcurrentHashMap<Long, NameNodeConnection> deploymentConnections =
                            activeConnectionsPerDeployment.get(deploymentNumber);
                    deploymentConnections.remove(nameNodeId);


                    // Remove the list of futures associated with this connection.
                    // TODO: Should we resubmit these via HTTP? Or just drop them, effectively?
                    //       Currently, we're just dropping them.
                    List<RequestResponseFuture> incompleteFutures = submittedFutures.get(connection.name);
                    if (incompleteFutures.size() > 0) {
                        LOG.warn("Connection to NameNode " + nameNodeId + " has " + incompleteFutures.size() +
                                " incomplete futures associated with it, yet we're deleting the connection...");
                    }
                    submittedFutures.remove(connection.name);

                    LOG.debug("[TCP SERVER " + tcpPort + "] Closed and removed connection to NN " + nameNodeId);
                    return true;
                } else {
                    LOG.debug("[TCP SERVER " + tcpPort + "] Cannot remove connection to NN " + nameNodeId
                            + " because it is still active " + "(and the override flag was not set to true).");
                    return false;
                }
            } else {
                allActiveConnections.remove(nameNodeId);

                // Remove from the mapping for the NN's specific deployment.
                int deploymentNumber = nameNodeIdToDeploymentMapping.get(nameNodeId);
                ConcurrentHashMap<Long, NameNodeConnection> deploymentConnections =
                        activeConnectionsPerDeployment.get(deploymentNumber);
                deploymentConnections.remove(nameNodeId);

                LOG.debug("[TCP SERVER " + tcpPort + "] Removed already-closed connection to NN " + nameNodeId);
                return true;
            }
        } else {
            LOG.warn("[TCP SERVER " + tcpPort + "] Cannot remove connection to NN " + nameNodeId + ". No such connection exists!");
            return false;
        }
    }

    /**
     * Check if there exists at least one connection to a NameNode in the specified deployment.
     *
     * @param deploymentNumber The deployment to which we're asking if at least one connection exists.
     * @return True if a connection currently exists, otherwise false.
     */
    public boolean connectionExists(int deploymentNumber) {
        if (deploymentNumber == -1)
            return false;

        ConcurrentHashMap<Long, NameNodeConnection> deploymentConnections =
                activeConnectionsPerDeployment.get(deploymentNumber);

        if (deploymentConnections == null)
            throw new IllegalStateException("Mapping of NameNode IDs to associated TCP connections is null for deployment " +
                    deploymentNumber + ". Valid deployments: " + StringUtils.join(",", activeConnectionsPerDeployment.keySet()) + ".");

        return deploymentConnections.size() > 0;
    }

    /**
     * Return true if the request identified by the given requestId is still active (i.e., we're still waiting on
     * the result for that future.)
     * @param requestId The ID of the task/request.
     * @return True if we're still waiting for the result for the specified task/request.
     */
    public boolean isFutureActive(String requestId) {
        return activeFutures.containsKey(requestId);
    }

    /**
     * Checks if there is an active connection established to the NameNode with the given ID.
     *
     * @param nameNodeId The ID of the NN for which we're querying the existence of a connection.
     * @return True if a connection currently exists, otherwise false.
     */
    public boolean connectionExists(long nameNodeId) {
        Connection tcpConnection = getConnection(nameNodeId);

        if(tcpConnection != null) {
            if (tcpConnection.isConnected())
                return true;

            // If the connection is NOT active, then we need to remove it from our cache of connections.
            deleteConnection(nameNodeId, false, true);
            LOG.warn("Found that connection to NN " + nameNodeId + " is NOT connected while checking" +
                    " if it exists. Removing it from the connection mapping...");
        }

        return false;
    }

    public void printDebugInformation() {
        LOG.debug("========== TCP Server Debug Information ==========");
        LOG.debug("CONNECTIONS:");
        LOG.debug("     Number of active connections: " + allActiveConnections.size());
        LOG.debug("     Connected to:");
        for (Map.Entry<Integer, ConcurrentHashMap<Long, NameNodeConnection>> entry : activeConnectionsPerDeployment.entrySet()) {
            int deploymentNumber = entry.getKey();
            ConcurrentHashMap<Long, NameNodeConnection> deploymentConnections = entry.getValue();
            LOG.debug("     Deployment #" + deploymentNumber + ": ");

            if (deploymentConnections.size() == 0) {
                LOG.debug("               No connections established");
                continue;
            }

            ConcurrentHashMap.KeySetView<Long, NameNodeConnection> keySetView = deploymentConnections.keySet();
            keySetView.forEach(funcName -> LOG.debug("               " + funcName));
        }
        LOG.debug("FUTURES:");
        LOG.debug("     Number of active futures: " + activeFutures.size());
        LOG.debug("     Number of completed futures: " + completedFutures.size());
        LOG.debug("==================================================");
    }

    /**
     * Register a RequestResponseFuture with the server. The server will post the NameNode's response for the
     * associated request to the Future.
     *
     * Checks for duplicate futures before registering it.
     */
    public void registerRequestResponseFuture(RequestResponseFuture requestResponseFuture) {
        if (activeFutures.containsKey(requestResponseFuture.getRequestId()) ||
            completedFutures.containsKey(requestResponseFuture.getRequestId())) {
            return;
        }

<<<<<<< HEAD
        //LOG.debug("[TCP SERVER " + tcpPort + "] Registering future for request " + requestResponseFuture.getRequestId() + ".");
=======
        // LOG.debug("[TCP SERVER " + tcpPort + "] Registering future for request " + requestResponseFuture.getRequestId() + ".");
>>>>>>> 9dce66c8
        activeFutures.put(requestResponseFuture.getRequestId(), requestResponseFuture);
    }

    /**
     * Inform the TCP server that a future has been resolved via HTTP, and as such it should be moved
     * out of the active futures mapping.
     * @param requestId The ID of the request/task that was resolved via TCP.
     */
    public boolean deactivateFuture(String requestId) {
        RequestResponseFuture future = activeFutures.remove(requestId);

        if (future != null) {
            completedFutures.put(requestId, future);

            if (futureToNameNodeMapping.containsKey(requestId)) {
                NameNodeConnection connection = futureToNameNodeMapping.get(requestId);

                // Remove this future from the submitted futures list associated with the connection,
                // if it exists.
                if (connection != null && submittedFutures.containsKey(connection.name)) {
                    List<RequestResponseFuture> futures = submittedFutures.get(connection.name);
                    futures.remove(future);
                }
            }

            return true;
        }

        return false;
    }

    /**
     * Issue a TCP request to the given NameNode. Ths function will check to ensure that the connection exists
     * first before issuing the connection.
     * @param deploymentNumber The NameNode to issue a request to.
     * @param bypassCheck Do not check if the connection exists.
     * @param payload The payload to send to the NameNode in the TCP request.
     * @return A Future representing the eventual response from the NameNode.
     */
    public RequestResponseFuture issueTcpRequest(int deploymentNumber, boolean bypassCheck, JsonObject payload) {
        if (!bypassCheck && !connectionExists(deploymentNumber)) {
            LOG.warn("[TCP SERVER " + tcpPort + "] Was about to issue TCP request to NameNode deployment " + deploymentNumber +
                    ", but connection no longer exists...");
            return null;
        }

        // Create and register a future to keep track of this request and provide a means for the client to obtain
        // a response from the NameNode, should the client deliver one to us.
        String requestId = payload.get("requestId").getAsString();
        String operation = payload.get("op").getAsString();
        RequestResponseFuture requestResponseFuture = new RequestResponseFuture(requestId, operation);
        registerRequestResponseFuture(requestResponseFuture);

        // Send the TCP request to the NameNode.
        NameNodeConnection tcpConnection = getConnection(deploymentNumber);

        // Make sure the connection variable is non-null.
        if (tcpConnection == null) {
            LOG.warn("[TCP SERVER " + tcpPort + "] Was about to issue TCP request to NameNode deployment " + deploymentNumber +
                    ", but connection no longer exists...");
            return null;
        }

        // Make sure the connection is active.
        if (!tcpConnection.isConnected()) {
            LOG.warn("[TCP SERVER " + tcpPort + "] Selected TCP connection to NameNode " + tcpConnection.name +
                    " is NOT connected...");

            // Delete the connection. If it is active, then we throw an error, as we expect it to not be active.
            deleteConnection(tcpConnection.name, false, true);
            return null;
        }

        int bytesSent = tcpConnection.sendTCP(payload.toString());

        // If 'bytesSent' is zero, then an error must have occurred.
        // TODO: Handle this scenario somehow (resubmit the TCP request, notify the client, etc.)
        if (bytesSent == 0)
            LOG.error("Transmission of TCP request " + requestId + " sent 0 bytes.");
//        else
//            LOG.debug("[TCP SERVER " + tcpPort + "] Sent " + bytesSent + " bytes to NameNode " + tcpConnection.name + " from deployment #" +
//                    deploymentNumber + ".");

        // Make note of this future as being incomplete.
        List<RequestResponseFuture> incompleteFutures = submittedFutures.computeIfAbsent(
                tcpConnection.name, k -> new ArrayList<>());

        incompleteFutures.add(requestResponseFuture);
        futureToNameNodeMapping.put(requestId, tcpConnection);

        return requestResponseFuture;
    }

    /**
     * Issue a TCP request to the given NameNode. Ths function will check to ensure that the connection exists
     * first before issuing the connection.
     *
     * This function then waits for a response from the NameNode to be returned.
     *
     * This should NOT be called from the main thread.
     * @param deploymentNumber The NameNode to issue a request to. If this is -1, then the TCP server will randomly
     *                         select a target deployment/NameNode from among all available, active connections.
     * @param bypassCheck Do not check if the connection exists.
     * @param payload The payload to send to the NameNode in the TCP request.
     * @param timeout If positive, then wait for future to resolve with a timeout.
     *                If zero, then this will return immediately if the future is not available.
     *                If negative, then block indefinitely, waiting for the future to resolve.
     * @return The response from the NameNode, or null if the request failed for some reason.
     */
    public JsonObject issueTcpRequestAndWait(int deploymentNumber, boolean bypassCheck, JsonObject payload, int timeout)
            throws ExecutionException, InterruptedException, TimeoutException, IOException {
        if (deploymentNumber == -1) {
            // Randomly select an available connection. This is implemented using existing constructs, so it
            // is a little awkward. We have a mapping of ALL active NN connections from NN ID --> Connection, and
            // we have a mapping from NN ID --> Deployment Number. So, we randomly select a NN ID from the active
            // connection mapping, then we resolve the NN ID to the deployment number, and use that as the target
            // deployment. The NN ID we randomly select may not be the NN we actually issue a request to, as we
            // pass that NN's deployment number. If we have multiple connections for that deployment, we may
            // randomly pick a different connection from that deployment.

            // So, get the IDs of all NNs for which we have an active connections.
            Long[] activeNameNodeConnectionIDs = allActiveConnections.keySet().toArray(new Long[0]);

            // Randomly select an ID from among all the IDs.
            long nameNodeId = activeNameNodeConnectionIDs[new Random().nextInt(activeNameNodeConnectionIDs.length)];

            // Resolve that ID to a deployment, and use that as the target deployment.
            deploymentNumber = nameNodeIdToDeploymentMapping.get(nameNodeId);
        }

        RequestResponseFuture requestResponseFuture = issueTcpRequest(deploymentNumber, bypassCheck, payload);

        if (requestResponseFuture == null)
            throw new IOException("Issuing TCP request returned null instead of future. Must have been no connections.");

<<<<<<< HEAD
//        LOG.debug("[TCP SERVER " + tcpPort + "] Waiting for result from future for request " + requestResponseFuture.getRequestId()
//                + ", associated serverless function NameNode " + deploymentNumber);
=======
        //LOG.debug("[TCP SERVER " + tcpPort + "] Waiting for result from future for request " + requestResponseFuture.getRequestId()
        //       + ", associated serverless function NameNode " + deploymentNumber);
>>>>>>> 9dce66c8

        if (timeout >= 0)
            return requestResponseFuture.get(timeout, TimeUnit.MILLISECONDS);
        else
            return requestResponseFuture.get();
    }

    /**
     * Wrapper around Kryo connection objects in order to track per-connection state without needing to use
     * connection IDs to perform state look-up.
     */
    static class NameNodeConnection extends Connection {
        /**
         * Name of the connection. It's just the unique ID of the NameNode to which we are connected.
         * NameNode IDs are longs, so that's why this is of type long.
         */
        public long name = -1; // Hides super type.

        /**
         * Default constructor.
         */
        public NameNodeConnection() {

        }

        @Override
        public String toString() {
            return this.name != -1 ? String.valueOf(this.name) : super.toString();
        }
    }

    /**
     * Implements the various listener methods we need for the server. We create a class so that we can explicitly
     * instantiate it and then remove it when stopping the server so that we do not see any trailing "connection lost"
     * messages.
     */
    private class ServerListener extends Listener {
        /**
         * Listener handles connection establishment with remote NameNodes.
         */
        public void connected(Connection conn) {
            LOG.debug("[TCP SERVER " + tcpPort + "] Connection established with remote NameNode at "
                    + conn.getRemoteAddressTCP());
            conn.setKeepAliveTCP(6000);
            conn.setTimeout(12000);
        }

        /**
         * This listener handles receiving TCP messages from the name nodes.
         * @param conn The connection to the name node.
         * @param object The object that was sent by the name node to the client (us).
         */
        public void received(Connection conn, Object object) {
            NameNodeConnection connection = (NameNodeConnection)conn;

            // If we received a JsonObject, then add it to the queue for processing.
            if (object instanceof String) {
                JsonObject body = new JsonParser().parse((String)object).getAsJsonObject();
                //JsonParser.parseString((String)object).getAsJsonObject();

                LOG.debug("[TCP SERVER " + tcpPort + "] Received message from NameNode at " + connection.toString() + " at " +
                        connection.getRemoteAddressTCP() + ".");

//                    try {
//                        LOG.debug("===== Message Contents =====");
//                        LOG.debug("     Operation" + ": " + body.getAsJsonPrimitive(OPERATION).toString());
//                        LOG.debug("     RequestID" + ": " + body.getAsJsonPrimitive(REQUEST_ID).toString());
//                        LOG.debug("     NameNodeID" + ": " + body.getAsJsonPrimitive(NAME_NODE_ID).toString());
//                        LOG.debug("     Deployment#" + ": " + body.getAsJsonPrimitive(DEPLOYMENT_NUMBER).toString());
////                        for (String key : body.keySet()) {
////                            try {
////                                // Don't print results, statistics packages, or transaction events as they're too long.
////                                if (key.equals(ServerlessNameNodeKeys.RESULT))
////                                    LOG.debug("     " + key + ": <RESULT>");
////                                else if (key.equals(ServerlessNameNodeKeys.STATISTICS_PACKAGE))
////                                    LOG.debug("     " + key + ": <STATISTICS PACKAGE>");
////                                else if (key.equals(ServerlessNameNodeKeys.TRANSACTION_EVENTS))
////                                    LOG.debug("     " + key + ": " + "<TRANSACTION EVENTS>");
////                                else
////                                    LOG.debug("     " + key + ": " + body.getAsJsonPrimitive(key).toString());
////                            } catch (ClassCastException ex) {
////                                LOG.debug("     " + key + ": " + body.getAsJsonArray(key).toString());
////                            }
////                        }
//                        LOG.debug("============================");
//                    } catch (Exception ex) {
//                        LOG.error("Unexpected error encountered while iterating over keys of message:", ex);
//                        LOG.debug("Printing message in its entirety.");
//                        LOG.debug(body.toString());
//                    }

                int deploymentNumber = body.getAsJsonPrimitive(ServerlessNameNodeKeys.DEPLOYMENT_NUMBER).getAsInt();
                long nameNodeId = body.getAsJsonPrimitive(ServerlessNameNodeKeys.NAME_NODE_ID).getAsLong();
                String operation = body.getAsJsonPrimitive("op").getAsString();

                if (body.has(LOG_LEVEL)) {
                    String logLevel = body.get(LOG_LEVEL).getAsString();
                    LOG.debug("Setting log4j log level to: " + logLevel + ".");

                    LogManager.getRootLogger().setLevel(getLogLevelFromString(logLevel));
                }

                if (body.has(CONSISTENCY_PROTOCOL_ENABLED)) {
                    ConsistencyProtocol.DO_CONSISTENCY_PROTOCOL = body.get(CONSISTENCY_PROTOCOL_ENABLED).getAsBoolean();
                    LOG.debug("Consistency protocol is " +
                            (ConsistencyProtocol.DO_CONSISTENCY_PROTOCOL ? "ENABLED." : "DISABLED."));
                }

                String requestId = null;

                // There won't be a requestId during registration attempts, just when results are being returned.
                if (body.has("requestId"))
                    requestId = body.getAsJsonPrimitive("requestId").getAsString();

<<<<<<< HEAD
//                LOG.debug("[TCP SERVER " + tcpPort + "] NN ID: " + nameNodeId + ", Deployment #: " + deploymentNumber +
//                        ", RequestID: " + requestId + ", Operation: " + operation);
=======
                //LOG.debug("[TCP SERVER " + tcpPort + "] NN ID: " + nameNodeId + ", Deployment #: " + deploymentNumber +
                //        ", RequestID: " + requestId + ", Operation: " + operation);
>>>>>>> 9dce66c8

                // There are currently two different operations that a NameNode may perform.
                // The first is registration. This operation results in the connection to the NameNode
                // being cached locally by the client. The second operation is that of returning a result
                // of a file system operation back to the user.
                switch (operation) {
                    // The NameNode is registering with the client (i.e., connecting for the first time,
                    // or at least they are connecting after having previously lost connection).
                    case OPERATION_REGISTER:
//                            LOG.debug("[TCP SERVER " + tcpPort + "] Received registration operation from NameNode " +
//                                    nameNodeId + ", Deployment #" + deploymentNumber);
                        registerNameNode(connection, deploymentNumber, nameNodeId);
                        break;
                    // The NameNode is returning a result (of a file system operation) to the client.
                    case OPERATION_RESULT:
//                            LOG.debug("[TCP SERVER " + tcpPort + "] Received result from NameNode " + nameNodeId +
//                                    ", Deployment #" + deploymentNumber);

                        // If there is no request ID, then we have no idea which operation this result is
                        // associated with, and thus we cannot do anything with it.
                        if (requestId == null) {
                            LOG.error("[TCP SERVER " + tcpPort + "] TCP Server received response containing result of FS " +
                                    "operation, but response did not contain a request ID.");
                            break;
                        }

                        RequestResponseFuture future = activeFutures.getOrDefault(requestId, null);

                        // If there is no future associated with this operation, then we have no means to return
                        // the result back to the client who issued the file system operation.
                        if (future == null) {
                            LOG.error("[TCP SERVER " + tcpPort + "] TCP Server received response for request " + requestId +
                                    ", but there is no associated future registered with the server.");
                            break;
                        }

                        boolean success = future.postResultImmediate(body);

                        if (!success)
                            throw new IllegalStateException("Failed to post result to future " + future.getRequestId());

                        // Update state pertaining to futures.
                        activeFutures.remove(requestId);
                        completedFutures.put(requestId, future);

                        List<RequestResponseFuture> incompleteFutures = submittedFutures.get(connection.name);
                        incompleteFutures.remove(future);

                        LOG.debug("[TCP SERVER " + tcpPort + "] Obtained result for request " + requestId +
                                " from NN " + nameNodeId + ", deployment " + deploymentNumber + ".");

                        break;
                    default:
                        LOG.warn("[TCP SERVER " + tcpPort + "] Unknown operation received from NameNode " + nameNodeId +
                                ", Deployment #" + deploymentNumber + ": '" + operation + "'");
                }
            }
            else if (object instanceof FrameworkMessage.KeepAlive) {
                // The server periodically sends KeepAlive objects to prevent the client from disconnecting due to timeouts.
                if (Log.TRACE) // This will print a LOT of messages.
                    Log.trace("Received KeepAlive from NameNode " + connection.name);
            }
            else {
                LOG.warn("[TCP SERVER " + tcpPort + "] Received object of unexpected type from remote client " + connection +
                        " at " + connection.getRemoteAddressTCP() + ". Object type: " +
                        object.getClass().getSimpleName() + ".");
            }
        }

        /**
         * Handle the disconnection of a NameNode from the client.
         *
         * Remove the associated connection from the active connections cache.
         */
        public void disconnected(Connection conn) {
            NameNodeConnection connection = (NameNodeConnection)conn;

            if (connection.name != -1) {
                int mappedDeploymentNumber = nameNodeIdToDeploymentMapping.get(connection.name);
                LOG.warn("[TCP SERVER " + tcpPort + "] Lost connection to NN " + connection.name +
                        " from deployment #" + mappedDeploymentNumber);
                allActiveConnections.remove(connection.name);

                ConcurrentHashMap<Long, NameNodeConnection> deploymentConnections =
                        activeConnectionsPerDeployment.get(mappedDeploymentNumber);
                deploymentConnections.remove(connection.name);

                List<RequestResponseFuture> incompleteFutures = submittedFutures.get(connection.name);

                if (incompleteFutures == null) {
                    LOG.debug("[TCP SERVER " + tcpPort + "] There were no futures associated with now-closed connection " + connection.name);
                    return;
                }

                LOG.warn("[TCP SERVER " + tcpPort + "] There were " + incompleteFutures.size()
                        + " incomplete future(s) associated with now-terminated connection " + connection.name);

                // Cancel each of the futures.
                for (RequestResponseFuture future : incompleteFutures) {
                    LOG.debug("    [TCP SERVER " + tcpPort + "] Cancelling future " + future.getRequestId() + " for operation " +
                            future.getOperationName());
                    try {
                        future.cancel(ServerlessNameNodeKeys.REASON_CONNECTION_LOST, true);
                    } catch (InterruptedException ex) {
                        LOG.error("Error encountered while cancelling future " + future.getRequestId()
                                + " for operation " + future.getOperationName() + ":", ex);
                    }
                }
            } else {
                InetSocketAddress address = conn.getRemoteAddressTCP();
                if (address == null)
                    LOG.warn("[TCP SERVER " + tcpPort + "] Lost connection to unregistered NameNode.");
                else
                    LOG.warn("[TCP SERVER " + tcpPort + "] Lost connection to unregistered NameNode at " + address);
            }
        }
    }
}<|MERGE_RESOLUTION|>--- conflicted
+++ resolved
@@ -484,11 +484,6 @@
             return;
         }
 
-<<<<<<< HEAD
-        //LOG.debug("[TCP SERVER " + tcpPort + "] Registering future for request " + requestResponseFuture.getRequestId() + ".");
-=======
-        // LOG.debug("[TCP SERVER " + tcpPort + "] Registering future for request " + requestResponseFuture.getRequestId() + ".");
->>>>>>> 9dce66c8
         activeFutures.put(requestResponseFuture.getRequestId(), requestResponseFuture);
     }
 
@@ -623,14 +618,6 @@
 
         if (requestResponseFuture == null)
             throw new IOException("Issuing TCP request returned null instead of future. Must have been no connections.");
-
-<<<<<<< HEAD
-//        LOG.debug("[TCP SERVER " + tcpPort + "] Waiting for result from future for request " + requestResponseFuture.getRequestId()
-//                + ", associated serverless function NameNode " + deploymentNumber);
-=======
-        //LOG.debug("[TCP SERVER " + tcpPort + "] Waiting for result from future for request " + requestResponseFuture.getRequestId()
-        //       + ", associated serverless function NameNode " + deploymentNumber);
->>>>>>> 9dce66c8
 
         if (timeout >= 0)
             return requestResponseFuture.get(timeout, TimeUnit.MILLISECONDS);
@@ -745,14 +732,6 @@
                 if (body.has("requestId"))
                     requestId = body.getAsJsonPrimitive("requestId").getAsString();
 
-<<<<<<< HEAD
-//                LOG.debug("[TCP SERVER " + tcpPort + "] NN ID: " + nameNodeId + ", Deployment #: " + deploymentNumber +
-//                        ", RequestID: " + requestId + ", Operation: " + operation);
-=======
-                //LOG.debug("[TCP SERVER " + tcpPort + "] NN ID: " + nameNodeId + ", Deployment #: " + deploymentNumber +
-                //        ", RequestID: " + requestId + ", Operation: " + operation);
->>>>>>> 9dce66c8
-
                 // There are currently two different operations that a NameNode may perform.
                 // The first is registration. This operation results in the connection to the NameNode
                 // being cached locally by the client. The second operation is that of returning a result
