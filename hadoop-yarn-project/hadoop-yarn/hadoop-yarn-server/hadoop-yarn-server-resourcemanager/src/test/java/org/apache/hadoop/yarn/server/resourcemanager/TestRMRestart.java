/*
 * Licensed to the Apache Software Foundation (ASF) under one
 * or more contributor license agreements.  See the NOTICE file
 * distributed with this work for additional information
 * regarding copyright ownership.  The ASF licenses this file
 * to you under the Apache License, Version 2.0 (the
 * "License"); you may not use this file except in compliance
 * with the License.  You may obtain a copy of the License at
 *
 *     http://www.apache.org/licenses/LICENSE-2.0
 *
 * Unless required by applicable law or agreed to in writing, software
 * distributed under the License is distributed on an "AS IS" BASIS,
 * WITHOUT WARRANTIES OR CONDITIONS OF ANY KIND, either express or implied.
 * See the License for the specific language governing permissions and
 * limitations under the License.
 */

package org.apache.hadoop.yarn.server.resourcemanager;

import static org.mockito.Matchers.isA;
import static org.mockito.Mockito.mock;
import static org.mockito.Mockito.spy;
import static org.mockito.Mockito.times;
import static org.mockito.Mockito.verify;
import static org.mockito.Mockito.when;

import java.io.File;
import java.io.FileOutputStream;
import java.io.IOException;
import java.net.InetSocketAddress;
import java.nio.ByteBuffer;
import java.util.ArrayList;
import java.util.Arrays;
import java.util.EnumSet;
import java.util.HashMap;
import java.util.HashSet;
import java.util.List;
import java.util.Map;
import java.util.Set;

import com.google.common.annotations.VisibleForTesting;
import org.apache.commons.io.FileUtils;
import org.apache.hadoop.conf.Configuration;
import org.apache.hadoop.fs.CommonConfigurationKeysPublic;
import org.apache.hadoop.fs.FileSystem;
import org.apache.hadoop.fs.Path;
import org.apache.hadoop.io.DataOutputBuffer;
import org.apache.hadoop.io.IOUtils;
import org.apache.hadoop.io.Text;
import org.apache.hadoop.net.NetUtils;
import org.apache.hadoop.security.Credentials;
import org.apache.hadoop.security.SaslRpcServer.AuthMethod;
import org.apache.hadoop.security.SecurityUtil;
import org.apache.hadoop.security.UserGroupInformation;
import org.apache.hadoop.security.token.Token;
import org.apache.hadoop.security.token.delegation.DelegationKey;
import org.apache.hadoop.service.Service.STATE;
import org.apache.hadoop.yarn.api.protocolrecords.FinishApplicationMasterRequest;
import org.apache.hadoop.yarn.api.protocolrecords.GetApplicationReportRequest;
import org.apache.hadoop.yarn.api.protocolrecords.GetApplicationReportResponse;
import org.apache.hadoop.yarn.api.protocolrecords.GetApplicationsRequest;
import org.apache.hadoop.yarn.api.protocolrecords.GetApplicationsResponse;
import org.apache.hadoop.yarn.api.protocolrecords.GetDelegationTokenRequest;
import org.apache.hadoop.yarn.api.protocolrecords.GetDelegationTokenResponse;
import org.apache.hadoop.yarn.api.protocolrecords.KillApplicationResponse;
import org.apache.hadoop.yarn.api.records.ApplicationAccessType;
import org.apache.hadoop.yarn.api.records.ApplicationAttemptId;
import org.apache.hadoop.yarn.api.records.ApplicationId;
import org.apache.hadoop.yarn.api.records.ApplicationReport;
import org.apache.hadoop.yarn.api.records.ApplicationSubmissionContext;
import org.apache.hadoop.yarn.api.records.Container;
import org.apache.hadoop.yarn.api.records.ContainerId;
import org.apache.hadoop.yarn.api.records.ContainerState;
import org.apache.hadoop.yarn.api.records.FinalApplicationStatus;
import org.apache.hadoop.yarn.api.records.NodeId;
import org.apache.hadoop.yarn.api.records.Priority;
import org.apache.hadoop.yarn.api.records.Resource;
import org.apache.hadoop.yarn.api.records.ResourceRequest;
import org.apache.hadoop.yarn.api.records.YarnApplicationState;
import org.apache.hadoop.yarn.conf.YarnConfiguration;
import org.apache.hadoop.yarn.event.Dispatcher;
import org.apache.hadoop.yarn.event.DrainDispatcher;
import org.apache.hadoop.yarn.exceptions.ApplicationAttemptNotFoundException;
import org.apache.hadoop.yarn.security.AMRMTokenIdentifier;
import org.apache.hadoop.yarn.security.client.RMDelegationTokenIdentifier;
import org.apache.hadoop.yarn.server.api.protocolrecords.NMContainerStatus;
import org.apache.hadoop.yarn.server.api.protocolrecords.NodeHeartbeatResponse;
import org.apache.hadoop.yarn.server.api.records.NodeAction;
import org.apache.hadoop.yarn.server.resourcemanager.nodelabels.RMNodeLabelsManager;
import org.apache.hadoop.yarn.server.resourcemanager.recovery.*;
import org.apache.hadoop.yarn.server.resourcemanager.recovery.RMStateStore.RMState;
import org.apache.hadoop.yarn.server.resourcemanager.recovery.records.ApplicationAttemptStateData;
import org.apache.hadoop.yarn.server.resourcemanager.recovery.records.ApplicationStateData;
import org.apache.hadoop.yarn.server.resourcemanager.rmapp.RMApp;
import org.apache.hadoop.yarn.server.resourcemanager.rmapp.RMAppState;
import org.apache.hadoop.yarn.server.resourcemanager.rmapp.attempt.RMAppAttempt;
import org.apache.hadoop.yarn.server.resourcemanager.rmapp.attempt.RMAppAttemptState;
import org.apache.hadoop.yarn.server.resourcemanager.scheduler.QueueMetrics;
import org.apache.hadoop.yarn.server.resourcemanager.scheduler.YarnScheduler;
import org.apache.hadoop.yarn.server.security.ApplicationACLsManager;
import org.apache.hadoop.yarn.server.utils.BuilderUtils;
import org.apache.hadoop.yarn.util.ConverterUtils;
import org.apache.log4j.Level;
import org.apache.log4j.LogManager;
import org.apache.log4j.Logger;
import org.junit.*;

import com.google.common.collect.ImmutableMap;
import com.google.common.collect.Sets;
import io.hops.util.DBUtility;
import io.hops.util.RMStorageFactory;
import io.hops.util.YarnAPIStorageFactory;
import org.apache.hadoop.fs.FileSystem;
import org.apache.hadoop.fs.Path;
import org.apache.hadoop.yarn.server.resourcemanager.recovery.FileSystemRMStateStore;
import org.junit.Ignore;

public class TestRMRestart extends ParameterizedSchedulerTestBase {
  private final static File TEMP_DIR = new File(System.getProperty(
    "test.build.data", "/tmp"), "decommision");
  private File hostFile = new File(TEMP_DIR + File.separator + "hostFile.txt");
  private YarnConfiguration conf;

  // Fake rmAddr for token-renewal
  private static InetSocketAddress rmAddr;
  private List<MockRM> rms = new ArrayList<MockRM>();
<<<<<<< HEAD

  private FileSystem fs;
  private Path tmpDir;

=======
  private FileSystem fs;
  private Path tmpDir;
  
>>>>>>> 642b29b1
  public TestRMRestart(SchedulerType type) {
    super(type);
  }

  @Before
  public void setup() throws IOException {
    conf = getConf();
    Logger rootLogger = LogManager.getRootLogger();
    rootLogger.setLevel(Level.DEBUG);
    UserGroupInformation.setConfiguration(conf);
    conf.setBoolean(YarnConfiguration.RECOVERY_ENABLED, true);
    conf.setBoolean(YarnConfiguration.RM_WORK_PRESERVING_RECOVERY_ENABLED, false);
<<<<<<< HEAD
    conf.set(YarnConfiguration.RM_STORE, FileSystemRMStateStore.class.getName());
    fs = FileSystem.get(conf);
    tmpDir = new Path(new File("target", this.getClass().getSimpleName()
            + "-tmpDir").getAbsolutePath());
    fs.delete(tmpDir, true);
    fs.mkdirs(tmpDir);
    conf.set(YarnConfiguration.FS_RM_STATE_STORE_URI,tmpDir.toString());
=======
    fs = FileSystem.get(conf);
    tmpDir = new Path(new File("target", this.getClass().getSimpleName()
        + "-tmpDir").getAbsolutePath());
    fs.delete(tmpDir, true);
    fs.mkdirs(tmpDir);
    conf.set(YarnConfiguration.FS_RM_STATE_STORE_URI,tmpDir.toString());
    conf.set(YarnConfiguration.RM_STORE, FileSystemRMStateStore.class.getName());
    YarnAPIStorageFactory.setConfiguration(conf);
    RMStorageFactory.setConfiguration(conf);
    DBUtility.InitializeDB();
>>>>>>> 642b29b1
    rmAddr = new InetSocketAddress("localhost", 8032);
    Assert.assertTrue(YarnConfiguration.DEFAULT_RM_AM_MAX_ATTEMPTS > 1);
  }

  @After
  public void tearDown() throws IOException {
    for (MockRM rm : rms) {
      rm.stop();
    }
    rms.clear();
    fs.delete(tmpDir, true);
    TEMP_DIR.delete();
    fs.delete(tmpDir, true);
  }

  /**
   *
   * @return a new MockRM that will be stopped at the end of the test.
   */
  private MockRM createMockRM(YarnConfiguration conf, RMStateStore store) {
    MockRM rm = new MockRM(conf, store);
    rms.add(rm);
    return rm;
  }

  private MockRM createMockRM(YarnConfiguration conf) {
    MockRM rm = new MockRM(conf);
    rms.add(rm);
    return rm;
  }
  
  @SuppressWarnings("rawtypes")
  @Test (timeout=180000)
  @Ignore
  public void testRMRestart() throws Exception {
    conf.setInt(YarnConfiguration.RM_AM_MAX_ATTEMPTS,
        YarnConfiguration.DEFAULT_RM_AM_MAX_ATTEMPTS);

    
    
    // PHASE 1: create state in an RM
    
    // start RM
    MockRM rm1 = createMockRM(conf);
    
    // start like normal because state is empty
    rm1.start();
    
    MockNM nm1 =
        new MockNM("127.0.0.1:1234", 15120, rm1.getResourceTrackerService());
    MockNM nm2 =
        new MockNM("127.0.0.2:5678", 15120, rm1.getResourceTrackerService());
    nm1.registerNode();
    nm2.registerNode(); // nm2 will not heartbeat with RM1
    
    // create app that will finish and the final state should be saved.
    RMApp app0 = rm1.submitApp(200);
    RMAppAttempt attempt0 = app0.getCurrentAppAttempt();
    // spot check that app is saved
    RMState rmState = rm1.getRMContext().getStateStore().loadState();
    Map<ApplicationId, ApplicationStateData> rmAppState =
                                                  rmState.getApplicationState();
    Assert.assertEquals(1, rmAppState.size());
    nm1.nodeHeartbeat(true);
    MockAM am0 = rm1.sendAMLaunched(attempt0.getAppAttemptId());
    am0.registerAppAttempt();
    finishApplicationMaster(app0, rm1, nm1, am0);

    // create app that gets launched and does allocate before RM restart
    RMApp app1 = rm1.submitApp(200);
    // assert app1 info is saved
    rmState = rm1.getRMContext().getStateStore().loadState();
    rmAppState = rmState.getApplicationState();
    ApplicationStateData appState = rmAppState.get(app1.getApplicationId());
    Assert.assertNotNull(appState);
    Assert.assertEquals(0, appState.getAttemptCount());
    Assert.assertEquals(appState.getApplicationSubmissionContext()
        .getApplicationId(), app1.getApplicationSubmissionContext()
        .getApplicationId());

    //kick the scheduling to allocate AM container
    nm1.nodeHeartbeat(true);
    
    // assert app1 attempt is saved
    RMAppAttempt attempt1 = app1.getCurrentAppAttempt();
    ApplicationAttemptId attemptId1 = attempt1.getAppAttemptId();
    rm1.waitForState(attemptId1, RMAppAttemptState.ALLOCATED);
    rmState = rm1.getRMContext().getStateStore().loadState();
    rmAppState = rmState.getApplicationState();
    appState = rmAppState.get(app1.getApplicationId());
    Assert.assertEquals(1, appState.getAttemptCount());
    ApplicationAttemptStateData attemptState =
                                appState.getAttempt(attemptId1);
    Assert.assertNotNull(attemptState);
    Assert.assertEquals(BuilderUtils.newContainerId(attemptId1, 1), 
                        attemptState.getMasterContainer().getId());
    
    // launch the AM
    MockAM am1 = rm1.sendAMLaunched(attempt1.getAppAttemptId());
    am1.registerAppAttempt();

    // AM request for containers
    am1.allocate("127.0.0.1" , 1000, 1, new ArrayList<ContainerId>());   
    // kick the scheduler
    nm1.nodeHeartbeat(true);
    List<Container> conts = am1.allocate(new ArrayList<ResourceRequest>(),
        new ArrayList<ContainerId>()).getAllocatedContainers();
    while (conts.size() == 0) {
      nm1.nodeHeartbeat(true);
      conts.addAll(am1.allocate(new ArrayList<ResourceRequest>(),
          new ArrayList<ContainerId>()).getAllocatedContainers());
      Thread.sleep(500);
    }
    
    // create app that does not get launched by RM before RM restart
    RMApp app2 = rm1.submitApp(200);

    // assert app2 info is saved
    rmState = rm1.getRMContext().getStateStore().loadState();
    rmAppState =rmState.getApplicationState();
    appState = rmAppState.get(app2.getApplicationId());
    Assert.assertNotNull(appState);
    Assert.assertEquals(0, appState.getAttemptCount());
    Assert.assertEquals(appState.getApplicationSubmissionContext()
        .getApplicationId(), app2.getApplicationSubmissionContext()
        .getApplicationId());
    
    // create unmanaged app
    RMApp appUnmanaged = rm1.submitApp(200, "someApp", "someUser", null, true,
        null, conf.getInt(YarnConfiguration.RM_AM_MAX_ATTEMPTS,
          YarnConfiguration.DEFAULT_RM_AM_MAX_ATTEMPTS), null);
    ApplicationAttemptId unmanagedAttemptId = 
                        appUnmanaged.getCurrentAppAttempt().getAppAttemptId();
    // assert appUnmanaged info is saved
    ApplicationId unmanagedAppId = appUnmanaged.getApplicationId();
    rmState = rm1.getRMContext().getStateStore().loadState();
    rmAppState =rmState.getApplicationState();
    appState = rmAppState.get(unmanagedAppId);
    Assert.assertNotNull(appState);
    // wait for attempt to reach LAUNCHED state 
    rm1.waitForState(unmanagedAttemptId, RMAppAttemptState.LAUNCHED);
    rm1.waitForState(unmanagedAppId, RMAppState.ACCEPTED);
    // assert unmanaged attempt info is saved
    rmState = rm1.getRMContext().getStateStore().loadState();
    rmAppState =rmState.getApplicationState();
    appState = rmAppState.get(unmanagedAppId);
    Assert.assertEquals(1, appState.getAttemptCount());
    Assert.assertEquals(appState.getApplicationSubmissionContext()
        .getApplicationId(), appUnmanaged.getApplicationSubmissionContext()
        .getApplicationId());  
    
    // PHASE 2: create new RM and start from old state
    
    // create new RM to represent restart and recover state
    MockRM rm2 = createMockRM(conf);
    
    // start new RM
    rm2.start();
    
    // change NM to point to new RM
    nm1.setResourceTrackerService(rm2.getResourceTrackerService());
    nm2.setResourceTrackerService(rm2.getResourceTrackerService());

    // verify load of old state
    // 4 apps are loaded.
    // FINISHED app and attempt is also loaded back.
    // Unmanaged app state is still loaded back but it cannot be restarted by
    // the RM. this will change with work preserving RM restart in which AMs/NMs
    // are not rebooted.
    Assert.assertEquals(4, rm2.getRMContext().getRMApps().size());
    // check that earlier finished app and attempt is also loaded back and move
    // to finished state.
    rm2.waitForState(app0.getApplicationId(), RMAppState.FINISHED);
    rm2.waitForState(am0.getApplicationAttemptId(), RMAppAttemptState.FINISHED);

    // verify correct number of attempts and other data
    RMApp loadedApp1 = rm2.getRMContext().getRMApps().get(app1.getApplicationId());
    Assert.assertNotNull(loadedApp1);
    Assert.assertEquals(1, loadedApp1.getAppAttempts().size());
    Assert.assertEquals(app1.getApplicationSubmissionContext()
        .getApplicationId(), loadedApp1.getApplicationSubmissionContext()
        .getApplicationId());
    
    RMApp loadedApp2 = rm2.getRMContext().getRMApps().get(app2.getApplicationId());
    Assert.assertNotNull(loadedApp2);
    //Assert.assertEquals(0, loadedApp2.getAppAttempts().size());
    Assert.assertEquals(app2.getApplicationSubmissionContext()
        .getApplicationId(), loadedApp2.getApplicationSubmissionContext()
        .getApplicationId());
    
    // verify state machine kicked into expected states
    rm2.waitForState(loadedApp1.getApplicationId(), RMAppState.ACCEPTED);
    rm2.waitForState(loadedApp2.getApplicationId(), RMAppState.ACCEPTED);
    
    // verify attempts for apps
    // The app for which AM was started will wait for previous am
    // container finish event to arrive. However for an application for which
    // no am container was running will start new application attempt.
    Assert.assertEquals(1, loadedApp1.getAppAttempts().size());
    Assert.assertEquals(1, loadedApp2.getAppAttempts().size());
    
    // verify old AM is not accepted
    // change running AM to talk to new RM
    am1.setAMRMProtocol(rm2.getApplicationMasterService(), rm2.getRMContext());
    try {
      am1.allocate(new ArrayList<ResourceRequest>(),
        new ArrayList<ContainerId>());
      Assert.fail();
    } catch (ApplicationAttemptNotFoundException e) {
      Assert.assertTrue(e instanceof ApplicationAttemptNotFoundException);
    }
    
    // NM should be rebooted on heartbeat, even first heartbeat for nm2
    NodeHeartbeatResponse hbResponse = nm1.nodeHeartbeat(true);
    Assert.assertEquals(NodeAction.RESYNC, hbResponse.getNodeAction());
    hbResponse = nm2.nodeHeartbeat(true);
    Assert.assertEquals(NodeAction.RESYNC, hbResponse.getNodeAction());
    
    // new NM to represent NM re-register
    nm1 = new MockNM("127.0.0.1:1234", 15120, rm2.getResourceTrackerService());
    nm2 = new MockNM("127.0.0.2:5678", 15120, rm2.getResourceTrackerService());

    NMContainerStatus status =
        TestRMRestart
          .createNMContainerStatus(loadedApp1.getCurrentAppAttempt()
              .getAppAttemptId(), 1, ContainerState.COMPLETE);
    nm1.registerNode(Arrays.asList(status), null);
    nm2.registerNode();
    
    rm2.waitForState(loadedApp1.getApplicationId(), RMAppState.ACCEPTED);
    // wait for the 2nd attempt to be started.
    int timeoutSecs = 0;
    while (loadedApp1.getAppAttempts().size() != 2 && timeoutSecs++ < 40) {;
      Thread.sleep(200);
    }

    // verify no more reboot response sent
    hbResponse = nm1.nodeHeartbeat(true);
    Assert.assertTrue(NodeAction.RESYNC != hbResponse.getNodeAction());
    hbResponse = nm2.nodeHeartbeat(true);
    Assert.assertTrue(NodeAction.RESYNC != hbResponse.getNodeAction());
    
    // assert app1 attempt is saved
    attempt1 = loadedApp1.getCurrentAppAttempt();
    attemptId1 = attempt1.getAppAttemptId();
    rm2.waitForState(attemptId1, RMAppAttemptState.ALLOCATED);
    rmState = rm2.getRMContext().getStateStore().loadState();
    rmAppState =rmState.getApplicationState();
    appState = rmAppState.get(loadedApp1.getApplicationId());
    attemptState = appState.getAttempt(attemptId1);
    Assert.assertNotNull(attemptState);
    Assert.assertEquals(BuilderUtils.newContainerId(attemptId1, 1), 
                        attemptState.getMasterContainer().getId());

    // Nodes on which the AM's run 
    MockNM am1Node = nm1;
    if (attemptState.getMasterContainer().getNodeId().toString()
        .contains("127.0.0.2")) {
      am1Node = nm2;
    }

    // assert app2 attempt is saved
    RMAppAttempt attempt2 = loadedApp2.getCurrentAppAttempt();
    ApplicationAttemptId attemptId2 = attempt2.getAppAttemptId();
    rm2.waitForState(attemptId2, RMAppAttemptState.ALLOCATED);
    rmState = rm2.getRMContext().getStateStore().loadState();
    rmAppState =rmState.getApplicationState();
    appState = rmAppState.get(loadedApp2.getApplicationId());
    attemptState = appState.getAttempt(attemptId2);
    Assert.assertNotNull(attemptState);
    Assert.assertEquals(BuilderUtils.newContainerId(attemptId2, 1), 
                        attemptState.getMasterContainer().getId());

    MockNM am2Node = nm1;
    if (attemptState.getMasterContainer().getNodeId().toString()
        .contains("127.0.0.2")) {
      am2Node = nm2;
    }
    
    // start the AM's
    am1 = rm2.sendAMLaunched(attempt1.getAppAttemptId());
    am1.registerAppAttempt();
    
    MockAM am2 = rm2.sendAMLaunched(attempt2.getAppAttemptId());
    am2.registerAppAttempt();

    //request for containers
    am1.allocate("127.0.0.1" , 1000, 3, new ArrayList<ContainerId>());
    am2.allocate("127.0.0.2" , 1000, 1, new ArrayList<ContainerId>());
    
    // verify container allocate continues to work
    nm1.nodeHeartbeat(true);
    nm2.nodeHeartbeat(true);
    conts = am1.allocate(new ArrayList<ResourceRequest>(),
        new ArrayList<ContainerId>()).getAllocatedContainers();
    while (conts.size() == 0) {
      nm1.nodeHeartbeat(true);
      nm2.nodeHeartbeat(true);
      conts.addAll(am1.allocate(new ArrayList<ResourceRequest>(),
          new ArrayList<ContainerId>()).getAllocatedContainers());
      Thread.sleep(500);
    }
    // finish the AMs
    finishApplicationMaster(loadedApp1, rm2, am1Node, am1);
    finishApplicationMaster(loadedApp2, rm2, am2Node, am2);

    // stop RM's
    rm2.stop();
    rm1.stop();
    
    // completed apps are not removed immediately after app finish
    // And finished app is also loaded back.
    rmState = rm2.getRMContext().getStateStore().loadState();
    rmAppState =rmState.getApplicationState();
    Assert.assertEquals(4, rmAppState.size());
  }

  @Test (timeout = 60000)
  @Ignore
  public void testRMRestartAppRunningAMFailed() throws Exception {
    conf.setInt(YarnConfiguration.RM_AM_MAX_ATTEMPTS,
      YarnConfiguration.DEFAULT_RM_AM_MAX_ATTEMPTS);

    // start RM
    MockRM rm1 = createMockRM(conf);
    rm1.start();
    MockNM nm1 =
        new MockNM("127.0.0.1:1234", 15120, rm1.getResourceTrackerService());
    nm1.registerNode();

    // create app and launch the AM
    RMApp app0 =
        rm1.submitApp(200, "name", "user",
          new HashMap<ApplicationAccessType, String>(), false, "default", -1,
          null, "MAPREDUCE", true, true);
    MockAM am0 = launchAM(app0, rm1, nm1);

    // fail the AM by sending CONTAINER_FINISHED event without registering.
    nm1.nodeHeartbeat(am0.getApplicationAttemptId(), 1, ContainerState.COMPLETE);
    am0.waitForState(RMAppAttemptState.FAILED);

    RMState rmState = rm1.getRMContext().getStateStore().loadState();
    Map<ApplicationId, ApplicationStateData> rmAppState = rmState.
            getApplicationState();
    ApplicationStateData appState = rmAppState.get(app0.getApplicationId());
    // assert the AM failed state is saved.
    Assert.assertEquals(RMAppAttemptState.FAILED,
      appState.getAttempt(am0.getApplicationAttemptId()).getState());

    // assert app state has not been saved.
    Assert.assertNull(rmAppState.get(app0.getApplicationId()).getState());

    // new AM started but not registered, app still stays at ACCECPTED state.
    rm1.waitForState(app0.getApplicationId(), RMAppState.ACCEPTED);

    // start new RM
    MockRM rm2 = createMockRM(conf);
    rm2.start();
    // assert the previous AM state is loaded back on RM recovery.

    rm2.waitForState(am0.getApplicationAttemptId(), RMAppAttemptState.FAILED);
  }

  @Test (timeout = 60000)
  @Ignore
  public void testRMRestartWaitForPreviousAMToFinish() throws Exception {
    // testing 3 cases
    // After RM restarts
    // 1) New application attempt is not started until previous AM container
    // finish event is reported back to RM as a part of nm registration.
    // 2) If previous AM container finish event is never reported back (i.e.
    // node manager on which this AM container was running also went down) in
    // that case AMLivenessMonitor should time out previous attempt and start
    // new attempt.
    // 3) If all the stored attempts had finished then new attempt should
    // be started immediately.
    YarnConfiguration conf = new YarnConfiguration(this.conf);
    conf.setInt(YarnConfiguration.RM_AM_MAX_ATTEMPTS, 40);
    
    // start RM
    final MockRM rm1 = createMockRM(conf);
    rm1.start();
    MockNM nm1 =
        new MockNM("127.0.0.1:1234" , 16382, rm1.getResourceTrackerService());
    nm1.registerNode();
     
    // submitting app
    RMApp app1 = rm1.submitApp(200);
    rm1.waitForState(app1.getApplicationId(), RMAppState.ACCEPTED);
    MockAM am1 = launchAM(app1, rm1, nm1);
    nm1.nodeHeartbeat(am1.getApplicationAttemptId(), 1, ContainerState.COMPLETE);
    // Fail first AM.
    am1.waitForState(RMAppAttemptState.FAILED);
    
    // launch another AM.
    MockAM am2 = launchAM(app1, rm1, nm1);
    RMState rmState = rm1.getRMContext().getStateStore().loadState();
    Map<ApplicationId, ApplicationStateData> rmAppState =
                                                  rmState.getApplicationState();
    Assert.assertEquals(1, rmAppState.size());
    Assert.assertEquals(app1.getState(), RMAppState.RUNNING);
    Assert.assertEquals(app1.getAppAttempts()
        .get(app1.getCurrentAppAttempt().getAppAttemptId())
        .getAppAttemptState(), RMAppAttemptState.RUNNING);

    //  start new RM.
    MockRM rm2 = createMockRM(conf);
    rm2.start();
    
    nm1.setResourceTrackerService(rm2.getResourceTrackerService());
    NodeHeartbeatResponse res = nm1.nodeHeartbeat(true);
    Assert.assertEquals(NodeAction.RESYNC, res.getNodeAction());
    
    RMApp rmApp = rm2.getRMContext().getRMApps().get(app1.getApplicationId());
    // application should be in ACCEPTED state
    rm2.waitForState(app1.getApplicationId(), RMAppState.ACCEPTED);
    
    Assert.assertEquals(RMAppState.ACCEPTED, rmApp.getState());
    // new attempt should not be started
    Assert.assertEquals(2, rmApp.getAppAttempts().size());
    // am1 attempt should be in FAILED state where as am2 attempt should be in
    // LAUNCHED state
    rm2.waitForState(am1.getApplicationAttemptId(), RMAppAttemptState.FAILED);
    rm2.waitForState(am2.getApplicationAttemptId(), RMAppAttemptState.LAUNCHED);
    Assert.assertEquals(RMAppAttemptState.FAILED,
        rmApp.getAppAttempts().get(am1.getApplicationAttemptId())
            .getAppAttemptState());
    Assert.assertEquals(RMAppAttemptState.LAUNCHED,
        rmApp.getAppAttempts().get(am2.getApplicationAttemptId())
            .getAppAttemptState());

    NMContainerStatus status =
        TestRMRestart.createNMContainerStatus(
            am2.getApplicationAttemptId(), 1, ContainerState.COMPLETE);
    nm1.registerNode(Arrays.asList(status), null);
    rm2.waitForState(am2.getApplicationAttemptId(), RMAppAttemptState.FAILED);
    launchAM(rmApp, rm2, nm1);
    Assert.assertEquals(3, rmApp.getAppAttempts().size());
    rm2.waitForState(rmApp.getCurrentAppAttempt().getAppAttemptId(),
        RMAppAttemptState.RUNNING);
    // Now restart RM ...
    // Setting AMLivelinessMonitor interval to be 10 Secs. 
    conf.setInt(YarnConfiguration.RM_AM_EXPIRY_INTERVAL_MS, 10000);
    MockRM rm3 = createMockRM(conf);
    rm3.start();
    
    // Wait for RM to process all the events as a part of rm recovery.
    nm1.setResourceTrackerService(rm3.getResourceTrackerService());
    
    rmApp = rm3.getRMContext().getRMApps().get(app1.getApplicationId());
    // application should be in ACCEPTED state
    rm3.waitForState(app1.getApplicationId(), RMAppState.ACCEPTED);
    Assert.assertEquals(rmApp.getState(), RMAppState.ACCEPTED);
    // new attempt should not be started
    Assert.assertEquals(3, rmApp.getAppAttempts().size());
    // am1 and am2 attempts should be in FAILED state where as am3 should be
    // in LAUNCHED state
    rm3.waitForState(am1.getApplicationAttemptId(), RMAppAttemptState.FAILED);
    rm3.waitForState(am2.getApplicationAttemptId(), RMAppAttemptState.FAILED);
    ApplicationAttemptId latestAppAttemptId =
        rmApp.getCurrentAppAttempt().getAppAttemptId();
    rm3.waitForState(latestAppAttemptId, RMAppAttemptState.LAUNCHED);
    Assert.assertEquals(RMAppAttemptState.FAILED,
        rmApp.getAppAttempts().get(am1.getApplicationAttemptId())
            .getAppAttemptState());
    Assert.assertEquals(RMAppAttemptState.FAILED,
        rmApp.getAppAttempts().get(am2.getApplicationAttemptId())
            .getAppAttemptState());
    Assert.assertEquals(RMAppAttemptState.LAUNCHED,rmApp.getAppAttempts()
        .get(latestAppAttemptId).getAppAttemptState());
    
    rm3.waitForState(latestAppAttemptId, RMAppAttemptState.FAILED);
    rm3.waitForState(rmApp.getApplicationId(), RMAppState.ACCEPTED);
    Assert.assertEquals(4, rmApp.getAppAttempts().size());
    Assert.assertEquals(RMAppAttemptState.FAILED,
        rmApp.getAppAttempts().get(latestAppAttemptId).getAppAttemptState());
    
    latestAppAttemptId = rmApp.getCurrentAppAttempt().getAppAttemptId();
    
    // The 4th attempt has started but is not yet saved into RMStateStore
    // It will be saved only when we launch AM.

    // submitting app but not starting AM for it.
    RMApp app2 = rm3.submitApp(200);
    rm3.waitForState(app2.getApplicationId(), RMAppState.ACCEPTED);
    Assert.assertEquals(1, app2.getAppAttempts().size());
    rmState = rm3.getRMContext().getStateStore().loadState();
    rmAppState =rmState.getApplicationState();
    Assert.assertEquals(0,
        rmAppState.get(app2.getApplicationId())
            .getAttemptCount());

    MockRM rm4 = createMockRM(conf);
    rm4.start();
    
    rmApp = rm4.getRMContext().getRMApps().get(app1.getApplicationId());
    rm4.waitForState(rmApp.getApplicationId(), RMAppState.ACCEPTED);
    // wait for the attempt to be created.
    int timeoutSecs = 0;
    while (rmApp.getAppAttempts().size() != 2 && timeoutSecs++ < 40) {
      Thread.sleep(200);
    }
    Assert.assertEquals(4, rmApp.getAppAttempts().size());
    Assert.assertEquals(RMAppState.ACCEPTED, rmApp.getState());
    rm4.waitForState(latestAppAttemptId, RMAppAttemptState.SCHEDULED);
    Assert.assertEquals(RMAppAttemptState.SCHEDULED, rmApp.getAppAttempts()
        .get(latestAppAttemptId).getAppAttemptState());
    
    // The initial application for which an AM was not started should be in
    // ACCEPTED state with one application attempt started.
    app2 = rm4.getRMContext().getRMApps().get(app2.getApplicationId());
    rm4.waitForState(app2.getApplicationId(), RMAppState.ACCEPTED);
    Assert.assertEquals(RMAppState.ACCEPTED, app2.getState());
    Assert.assertEquals(1, app2.getAppAttempts().size());
    rm4.waitForState(app2.getCurrentAppAttempt().getAppAttemptId(),
        RMAppAttemptState.SCHEDULED);
    Assert.assertEquals(RMAppAttemptState.SCHEDULED, app2
        .getCurrentAppAttempt().getAppAttemptState());
  }

  // Test RM restarts after previous attempt succeeded and was saved into state
  // store but before the RMAppAttempt notifies RMApp that it has succeeded. On
  // recovery, RMAppAttempt should send the AttemptFinished event to RMApp so
  // that RMApp can recover its state.
  @Test (timeout = 60000)
  @Ignore
  public void testRMRestartWaitForPreviousSucceededAttempt() throws Exception {
    conf.setInt(YarnConfiguration.RM_AM_MAX_ATTEMPTS, 2);
    FileSystemRMStateStore fileStore = new FileSystemRMStateStore(){
      int count = 0;

      @Override
      public void updateApplicationStateInternal(ApplicationId appId,
          ApplicationStateData appStateData) throws Exception {
        if (count == 0) {
          // do nothing; simulate app final state is not saved.
          LOG.info(appId + " final state is not saved.");
          count++;
        } else {
          super.updateApplicationStateInternal(appId, appStateData);
        }
      }
    };
    fileStore.init(conf);
    
    // start RM
    MockRM rm1 = createMockRM(conf);
    rm1.start();
    ((RMContextImpl)rm1.getRMContext()).setStateStore(fileStore);
    fileStore.setRMDispatcher(rm1.getRMContext().getDispatcher());
    fileStore.start();
    MockNM nm1 = rm1.registerNode("127.0.0.1:1234", 15120);
    RMApp app0 = rm1.submitApp(200);
    MockAM am0 = MockRM.launchAndRegisterAM(app0, rm1, nm1);

    FinishApplicationMasterRequest req =
        FinishApplicationMasterRequest.newInstance(
          FinalApplicationStatus.SUCCEEDED, "", "");
    am0.unregisterAppAttempt(req, true);
    am0.waitForState(RMAppAttemptState.FINISHING);
    // app final state is not saved. This guarantees that RMApp cannot be
    // recovered via its own saved state, but only via the event notification
    // from the RMAppAttempt on recovery.
    RMState rmState = rm1.getRMContext().getStateStore().loadState();
    Map<ApplicationId, ApplicationStateData> rmAppState =
                                                  rmState.getApplicationState();
    Assert.assertNull(rmAppState.get(app0.getApplicationId()).getState());

    // start RM
    MockRM rm2 = createMockRM(conf);
    nm1.setResourceTrackerService(rm2.getResourceTrackerService());
    rm2.start();
    
    rm2.waitForState(app0.getCurrentAppAttempt().getAppAttemptId(),
      RMAppAttemptState.FINISHED);
    rm2.waitForState(app0.getApplicationId(), RMAppState.FINISHED);
    // app final state is saved via the finish event from attempt.
    rmState = rm2.getRMContext().getStateStore().loadState();
    rmAppState =rmState.getApplicationState();
    Assert.assertEquals(RMAppState.FINISHED,
        rmAppState.get(app0.getApplicationId()).getState());
  }

  @Test (timeout = 60000)
  @Ignore
  public void testRMRestartFailedApp() throws Exception {
    conf.setInt(YarnConfiguration.RM_AM_MAX_ATTEMPTS, 1);

    // start RM
    MockRM rm1 = createMockRM(conf);
    rm1.start();
    MockNM nm1 =
        new MockNM("127.0.0.1:1234", 15120, rm1.getResourceTrackerService());
    nm1.registerNode();

    // create app and launch the AM
    RMApp app0 = rm1.submitApp(200);
    MockAM am0 = launchAM(app0, rm1, nm1);

    // fail the AM by sending CONTAINER_FINISHED event without registering.
    nm1.nodeHeartbeat(am0.getApplicationAttemptId(), 1, ContainerState.COMPLETE);
    am0.waitForState(RMAppAttemptState.FAILED);
    rm1.waitForState(app0.getApplicationId(), RMAppState.FAILED);

    // assert the app/attempt failed state is saved.
    RMState rmState = rm1.getRMContext().getStateStore().loadState();
    Map<ApplicationId, ApplicationStateData> rmAppState =
                                                  rmState.getApplicationState();
    ApplicationStateData appState = rmAppState.get(app0.getApplicationId());
    Assert.assertEquals(RMAppState.FAILED, appState.getState());
    Assert.assertEquals(RMAppAttemptState.FAILED,
      appState.getAttempt(am0.getApplicationAttemptId()).getState());

    // start new RM
    MockRM rm2 = createMockRM(conf);
    rm2.start();
    RMApp loadedApp0 = rm2.getRMContext().getRMApps().get(app0.getApplicationId());
    rm2.waitForState(app0.getApplicationId(), RMAppState.FAILED);
    rm2.waitForState(am0.getApplicationAttemptId(), RMAppAttemptState.FAILED);
    // no new attempt is created.
    Assert.assertEquals(1, loadedApp0.getAppAttempts().size());

    verifyAppReportAfterRMRestart(app0, rm2);
    Assert.assertTrue(app0.getDiagnostics().toString()
      .contains("Failing the application."));
    // failed diagnostics from attempt is lost because the diagnostics from
    // attempt is not yet available by the time app is saving the app state.
  }

  @Test (timeout = 60000)
  @Ignore
  public void testRMRestartKilledApp() throws Exception{
    conf.setInt(YarnConfiguration.RM_AM_MAX_ATTEMPTS,
      YarnConfiguration.DEFAULT_RM_AM_MAX_ATTEMPTS);

    // start RM
    MockRM rm1 = createMockRM(conf);
    rm1.start();
    MockNM nm1 =
        new MockNM("127.0.0.1:1234", 15120, rm1.getResourceTrackerService());
    nm1.registerNode();

    // create app and launch the AM
    RMApp app0 = rm1.submitApp(200);
    MockAM am0 = launchAM(app0, rm1, nm1);

    // kill the app.
    rm1.killApp(app0.getApplicationId());
    rm1.waitForState(app0.getApplicationId(), RMAppState.KILLED);
    rm1.waitForState(am0.getApplicationAttemptId(), RMAppAttemptState.KILLED);

    // killed state is saved.
    RMState rmState = rm1.getRMContext().getStateStore().loadState();
    Map<ApplicationId, ApplicationStateData> rmAppState =
                                                  rmState.getApplicationState();
    ApplicationStateData appState = rmAppState.get(app0.getApplicationId());
    Assert.assertEquals(RMAppState.KILLED, appState.getState());
    Assert.assertEquals(RMAppAttemptState.KILLED,
      appState.getAttempt(am0.getApplicationAttemptId()).getState());
    String trackingUrl = app0.getCurrentAppAttempt().getOriginalTrackingUrl();
    Assert.assertNotNull(trackingUrl);

    // restart rm
    MockRM rm2 = createMockRM(conf);
    rm2.start();
    RMApp loadedApp0 = rm2.getRMContext().getRMApps().get(app0.getApplicationId());
    rm2.waitForState(app0.getApplicationId(), RMAppState.KILLED);
    rm2.waitForState(am0.getApplicationAttemptId(), RMAppAttemptState.KILLED);
    // no new attempt is created.
    Assert.assertEquals(1, loadedApp0.getAppAttempts().size());

    ApplicationReport appReport = verifyAppReportAfterRMRestart(app0, rm2);
    Assert.assertEquals(app0.getDiagnostics().toString(),
        appReport.getDiagnostics());
    Assert.assertEquals(trackingUrl, loadedApp0.getCurrentAppAttempt()
        .getOriginalTrackingUrl());
  }

  @Test (timeout = 60000)
  @Ignore
  public void testRMRestartKilledAppWithNoAttempts() throws Exception {
    FileSystemRMStateStore fileStore = new FileSystemRMStateStore(){
      @Override
      public synchronized void storeApplicationAttemptStateInternal(
          ApplicationAttemptId attemptId,
          ApplicationAttemptStateData attemptStateData) throws Exception {
        // ignore attempt saving request.
      }

      @Override
      public synchronized void updateApplicationAttemptStateInternal(
          ApplicationAttemptId attemptId,
          ApplicationAttemptStateData attemptStateData) throws Exception {
        // ignore attempt saving request.
      }
    };
    fileStore.init(conf);

    // start RM
    MockRM rm1 = createMockRM(conf);
    rm1.start();
    ((RMContextImpl)rm1.getRMContext()).setStateStore(fileStore);
    fileStore.setRMDispatcher(rm1.getRMContext().getDispatcher());
    fileStore.start();
    // create app
    RMApp app0 =
        rm1.submitApp(200, "name", "user",
          new HashMap<ApplicationAccessType, String>(), false, "default", -1,
          null, "MAPREDUCE", false);
    // kill the app.
    rm1.killApp(app0.getApplicationId());
    rm1.waitForState(app0.getApplicationId(), RMAppState.KILLED);

    // restart rm
    MockRM rm2 = createMockRM(conf);
    rm2.start();
    RMApp loadedApp0 =
        rm2.getRMContext().getRMApps().get(app0.getApplicationId());
    rm2.waitForState(loadedApp0.getApplicationId(), RMAppState.KILLED);
    Assert.assertTrue(loadedApp0.getAppAttempts().size() == 0);
  }

  @Test (timeout = 60000)
  @Ignore
  public void testRMRestartSucceededApp() throws Exception {
    conf.setInt(YarnConfiguration.RM_AM_MAX_ATTEMPTS,
      YarnConfiguration.DEFAULT_RM_AM_MAX_ATTEMPTS);

    // start RM
    MockRM rm1 = createMockRM(conf);
    rm1.start();
    MockNM nm1 =
        new MockNM("127.0.0.1:1234", 15120, rm1.getResourceTrackerService());
    nm1.registerNode();

    // create an app and finish the app.
    RMApp app0 = rm1.submitApp(200);
    MockAM am0 = launchAM(app0, rm1, nm1);

    // unregister am
    FinishApplicationMasterRequest req =
        FinishApplicationMasterRequest.newInstance(
          FinalApplicationStatus.SUCCEEDED, "diagnostics", "trackingUrl");
    finishApplicationMaster(app0, rm1, nm1, am0, req);
 
    // check the state store about the unregistered info.
    RMState rmState = rm1.getRMContext().getStateStore().loadState();
    Map<ApplicationId, ApplicationStateData> rmAppState =
                                                  rmState.getApplicationState();
    ApplicationStateData appState = rmAppState.get(app0.getApplicationId());
    ApplicationAttemptStateData attemptState0 =
      appState.getAttempt(am0.getApplicationAttemptId());
    Assert.assertEquals("diagnostics", attemptState0.getDiagnostics());
    Assert.assertEquals(FinalApplicationStatus.SUCCEEDED,
      attemptState0.getFinalApplicationStatus());
    Assert.assertEquals("trackingUrl", attemptState0.getFinalTrackingUrl());
    Assert.assertEquals(app0.getFinishTime(), appState.getFinishTime());

    // restart rm
    MockRM rm2 = createMockRM(conf);
    rm2.start();

    // verify application report returns the same app info as the app info
    // before RM restarts.
    ApplicationReport appReport = verifyAppReportAfterRMRestart(app0, rm2);
    Assert.assertEquals(FinalApplicationStatus.SUCCEEDED,
      appReport.getFinalApplicationStatus());
    Assert.assertEquals("trackingUrl", appReport.getOriginalTrackingUrl());
  }

  @Test (timeout = 60000)
  @Ignore
  public void testRMRestartGetApplicationList() throws Exception {
    conf.setInt(YarnConfiguration.RM_AM_MAX_ATTEMPTS, 1);

    // start RM
    MockRM rm1 = createMockRM(conf);
    rm1.start();
    MockNM nm1 =
        new MockNM("127.0.0.1:1234", 15120, rm1.getResourceTrackerService());
    nm1.registerNode();

    // a succeeded app.
    RMApp app0 = rm1.submitApp(200, "name", "user", null,
      false, "default", 1, null, "myType");
    MockAM am0 = launchAM(app0, rm1, nm1);
    finishApplicationMaster(app0, rm1, nm1, am0);

    // a failed app.
    RMApp app1 = rm1.submitApp(200, "name", "user", null,
      false, "default", 1, null, "myType");
    MockAM am1 = launchAM(app1, rm1, nm1);
    // fail the AM by sending CONTAINER_FINISHED event without registering.
    nm1.nodeHeartbeat(am1.getApplicationAttemptId(), 1, ContainerState.COMPLETE);
    am1.waitForState(RMAppAttemptState.FAILED);
    rm1.waitForState(app1.getApplicationId(), RMAppState.FAILED);

    // a killed app.
    RMApp app2 = rm1.submitApp(200, "name", "user", null,
      false, "default", 1, null, "myType");
    MockAM am2 = launchAM(app2, rm1, nm1);
    rm1.killApp(app2.getApplicationId());
    rm1.waitForState(app2.getApplicationId(), RMAppState.KILLED);
    rm1.waitForState(am2.getApplicationAttemptId(), RMAppAttemptState.KILLED);

    // restart rm

    MockRM rm2 = new MockRM(conf) {
      @Override
      protected RMAppManager createRMAppManager() {
        return spy(super.createRMAppManager());
      }
    };
    rms.add(rm2);
    rm2.start();

    GetApplicationsRequest request1 =
        GetApplicationsRequest.newInstance(EnumSet.of(
          YarnApplicationState.FINISHED, YarnApplicationState.KILLED,
          YarnApplicationState.FAILED));
    GetApplicationsResponse response1 =
        rm2.getClientRMService().getApplications(request1);
    List<ApplicationReport> appList1 = response1.getApplicationList();

    // assert all applications exist according to application state after RM
    // restarts.
    boolean forApp0 = false, forApp1 = false, forApp2 = false;
    for (ApplicationReport report : appList1) {
      if (report.getApplicationId().equals(app0.getApplicationId())) {
        Assert.assertEquals(YarnApplicationState.FINISHED,
          report.getYarnApplicationState());
        forApp0 = true;
      }
      if (report.getApplicationId().equals(app1.getApplicationId())) {
        Assert.assertEquals(YarnApplicationState.FAILED,
          report.getYarnApplicationState());
        forApp1 = true;
      }
      if (report.getApplicationId().equals(app2.getApplicationId())) {
        Assert.assertEquals(YarnApplicationState.KILLED,
          report.getYarnApplicationState());
        forApp2 = true;
      }
    }
    Assert.assertTrue(forApp0 && forApp1 && forApp2);

    // assert all applications exist according to application type after RM
    // restarts.
    Set<String> appTypes = new HashSet<String>();
    appTypes.add("myType");
    GetApplicationsRequest request2 =
        GetApplicationsRequest.newInstance(appTypes);
    GetApplicationsResponse response2 =
        rm2.getClientRMService().getApplications(request2);
    List<ApplicationReport> appList2 = response2.getApplicationList();
    Assert.assertTrue(3 == appList2.size());

    // check application summary is logged for the completed apps after RM restart.
    verify(rm2.getRMAppManager(), times(3)).logApplicationSummary(
      isA(ApplicationId.class));
  }

  private MockAM launchAM(RMApp app, MockRM rm, MockNM nm)
      throws Exception {
    RMAppAttempt attempt = app.getCurrentAppAttempt();
    nm.nodeHeartbeat(true);
    MockAM am = rm.sendAMLaunched(attempt.getAppAttemptId());
    am.registerAppAttempt();
    rm.waitForState(app.getApplicationId(), RMAppState.RUNNING);
    return am;
  }

  private ApplicationReport verifyAppReportAfterRMRestart(RMApp app, MockRM rm)
      throws Exception {
    GetApplicationReportRequest reportRequest =
        GetApplicationReportRequest.newInstance(app.getApplicationId());
    GetApplicationReportResponse response =
        rm.getClientRMService().getApplicationReport(reportRequest);
    ApplicationReport report = response.getApplicationReport();
    Assert.assertEquals(app.getStartTime(), report.getStartTime());
    Assert.assertEquals(app.getFinishTime(), report.getFinishTime());
    Assert.assertEquals(app.createApplicationState(),
      report.getYarnApplicationState());
    Assert.assertTrue(1 == report.getProgress());
    return response.getApplicationReport();
  }

  private void finishApplicationMaster(RMApp rmApp, MockRM rm, MockNM nm,
      MockAM am) throws Exception {
    final FinishApplicationMasterRequest req =
        FinishApplicationMasterRequest.newInstance(
          FinalApplicationStatus.SUCCEEDED, "", "");
    finishApplicationMaster(rmApp, rm, nm, am, req);
  }

  private void finishApplicationMaster(RMApp rmApp, MockRM rm, MockNM nm,
      MockAM am, FinishApplicationMasterRequest req) throws Exception {
    am.unregisterAppAttempt(req,true);
    am.waitForState(RMAppAttemptState.FINISHING);
    nm.nodeHeartbeat(am.getApplicationAttemptId(), 1, ContainerState.COMPLETE);
    am.waitForState(RMAppAttemptState.FINISHED);
    rm.waitForState(rmApp.getApplicationId(), RMAppState.FINISHED);
    // check that app/attempt is saved with the final state
    RMState rmState = rm.getRMContext().getStateStore().loadState();
    Map<ApplicationId, ApplicationStateData> rmAppState =
        rmState.getApplicationState();
    ApplicationStateData appState = rmAppState.get(rmApp.getApplicationId());
    Assert
      .assertEquals(RMAppState.FINISHED, appState.getState());
    Assert.assertEquals(RMAppAttemptState.FINISHED,
      appState.getAttempt(am.getApplicationAttemptId()).getState());
  }

  @Test (timeout = 60000)
  @Ignore
  public void testRMRestartOnMaxAppAttempts() throws Exception {
    conf.setInt(YarnConfiguration.RM_AM_MAX_ATTEMPTS,
        YarnConfiguration.DEFAULT_RM_AM_MAX_ATTEMPTS);


    MockRM rm1 = createMockRM(conf);
    rm1.start();
    MockNM nm1 =
        new MockNM("127.0.0.1:1234", 15120, rm1.getResourceTrackerService());
    nm1.registerNode();

    // submit an app with maxAppAttempts equals to 1
    RMApp app1 = rm1.submitApp(200, "name", "user",
          new HashMap<ApplicationAccessType, String>(), false, "default", 1,
          null);
    // submit an app with maxAppAttempts equals to -1
    RMApp app2 = rm1.submitApp(200, "name", "user",
          new HashMap<ApplicationAccessType, String>(), false, "default", -1,
          null);

    // assert app1 info is saved
    RMState rmState = rm1.getRMContext().getStateStore().loadState();
    Map<ApplicationId, ApplicationStateData> rmAppState =
                                                  rmState.getApplicationState();
    ApplicationStateData appState = rmAppState.get(app1.getApplicationId());
    Assert.assertNotNull(appState);
    Assert.assertEquals(0, appState.getAttemptCount());
    Assert.assertEquals(appState.getApplicationSubmissionContext()
        .getApplicationId(), app1.getApplicationSubmissionContext()
        .getApplicationId());

    // Allocate the AM
    nm1.nodeHeartbeat(true);
    RMAppAttempt attempt = app1.getCurrentAppAttempt();
    ApplicationAttemptId attemptId1 = attempt.getAppAttemptId();
    rm1.waitForState(attemptId1, RMAppAttemptState.ALLOCATED);
    rmState = rm1.getRMContext().getStateStore().loadState();
    rmAppState = rmState.getApplicationState();
    appState = rmAppState.get(app1.getApplicationId());
    Assert.assertEquals(1, appState.getAttemptCount());
    ApplicationAttemptStateData attemptState =
                                appState.getAttempt(attemptId1);
    Assert.assertNotNull(attemptState);
    Assert.assertEquals(BuilderUtils.newContainerId(attemptId1, 1), 
                        attemptState.getMasterContainer().getId());

    // Setting AMLivelinessMonitor interval to be 3 Secs.
    conf.setInt(YarnConfiguration.RM_AM_EXPIRY_INTERVAL_MS, 3000);
    // start new RM   
    MockRM rm2 = createMockRM(conf);
    rm2.start();

    // verify that maxAppAttempts is set to global value
    Assert.assertEquals(2, 
        rm2.getRMContext().getRMApps().get(app2.getApplicationId())
        .getMaxAppAttempts());

    // app1 and app2 are loaded back, but app1 failed because it's
    // hitting max-retry.
    Assert.assertEquals(2, rm2.getRMContext().getRMApps().size());
    rm2.waitForState(app1.getApplicationId(), RMAppState.FAILED);
    rm2.waitForState(app2.getApplicationId(), RMAppState.ACCEPTED);

    // app1 failed state is saved in state store. app2 final saved state is not
    // determined yet.
    rmState = rm2.getRMContext().getStateStore().loadState();
    rmAppState =rmState.getApplicationState();
    Assert.assertEquals(RMAppState.FAILED,
      rmAppState.get(app1.getApplicationId()).getState());
    Assert.assertNull(rmAppState.get(app2.getApplicationId()).getState());
  }

  @Test (timeout = 60000)
  @Ignore
  public void testDelegationTokenRestoredInDelegationTokenRenewer()
      throws Exception {
    conf.setInt(YarnConfiguration.RM_AM_MAX_ATTEMPTS, 2);
    conf.set(CommonConfigurationKeysPublic.HADOOP_SECURITY_AUTHENTICATION,
        "kerberos");
    UserGroupInformation.setConfiguration(conf);

    MockRM rm1 = new TestSecurityMockRM(conf);
    rm1.start();

    HashSet<Token<RMDelegationTokenIdentifier>> tokenSet =
        new HashSet<Token<RMDelegationTokenIdentifier>>();

    // create an empty credential
    Credentials ts = new Credentials();

    // create tokens and add into credential
    Text userText1 = new Text("user1");
    RMDelegationTokenIdentifier dtId1 =
        new RMDelegationTokenIdentifier(userText1, new Text("renewer1"),
          userText1);
    Token<RMDelegationTokenIdentifier> token1 =
        new Token<RMDelegationTokenIdentifier>(dtId1,
          rm1.getRMContext().getRMDelegationTokenSecretManager());
    SecurityUtil.setTokenService(token1, rmAddr);
    ts.addToken(userText1, token1);
    tokenSet.add(token1);

    Text userText2 = new Text("user2");
    RMDelegationTokenIdentifier dtId2 =
        new RMDelegationTokenIdentifier(userText2, new Text("renewer2"),
          userText2);
    Token<RMDelegationTokenIdentifier> token2 =
        new Token<RMDelegationTokenIdentifier>(dtId2,
          rm1.getRMContext().getRMDelegationTokenSecretManager());
    SecurityUtil.setTokenService(token2, rmAddr);
    ts.addToken(userText2, token2);
    tokenSet.add(token2);

    // submit an app with customized credential
    RMApp app = rm1.submitApp(200, "name", "user",
        new HashMap<ApplicationAccessType, String>(), false, "default", 1, ts);

    // assert app info is saved
    RMState rmState = rm1.getRMContext().getStateStore().loadState();
    Map<ApplicationId, ApplicationStateData> rmAppState =
                                                  rmState.getApplicationState();
    ApplicationStateData appState = rmAppState.get(app.getApplicationId());
    Assert.assertNotNull(appState);

    // assert delegation tokens exist in rm1 DelegationTokenRenewr
    Assert.assertEquals(tokenSet, rm1.getRMContext()
      .getDelegationTokenRenewer().getDelegationTokens());

    // assert delegation tokens are saved
    DataOutputBuffer dob = new DataOutputBuffer();
    ts.writeTokenStorageToStream(dob);
    ByteBuffer securityTokens =
        ByteBuffer.wrap(dob.getData(), 0, dob.getLength());
    securityTokens.rewind();
    Assert.assertEquals(securityTokens, appState
      .getApplicationSubmissionContext().getAMContainerSpec()
      .getTokens());

    // start new RM
    MockRM rm2 = new TestSecurityMockRM(conf);
    rm2.start();

    // Need to wait for a while as now token renewal happens on another thread
    // and is asynchronous in nature.
    waitForTokensToBeRenewed(rm2, tokenSet);

    // verify tokens are properly populated back to rm2 DelegationTokenRenewer
    Assert.assertEquals(tokenSet, rm2.getRMContext()
      .getDelegationTokenRenewer().getDelegationTokens());
  }

  private void waitForTokensToBeRenewed(MockRM rm2,
      HashSet<Token<RMDelegationTokenIdentifier>> tokenSet) throws Exception {
    // Max wait time to get the token renewal can be kept as 1sec (100 * 10ms)
    int waitCnt = 100;
    while (waitCnt-- > 0) {
      if (tokenSet.equals(rm2.getRMContext().getDelegationTokenRenewer()
          .getDelegationTokens())) {
        // Stop waiting as tokens are populated to DelegationTokenRenewer.
        break;
      } else {
        Thread.sleep(10);
      }
    }
  }

  @Test (timeout = 60000)
  public void testAppAttemptTokensRestoredOnRMRestart() throws Exception {
    conf.setInt(YarnConfiguration.RM_AM_MAX_ATTEMPTS, 2);
    conf.set(CommonConfigurationKeysPublic.HADOOP_SECURITY_AUTHENTICATION,
      "kerberos");
    UserGroupInformation.setConfiguration(conf);

<<<<<<< HEAD
    /*MemoryRMStateStore memStore = new MemoryRMStateStore();
    memStore.init(conf);
    RMState rmState = memStore.getState();*/
    MockRM rm1 = new TestSecurityMockRM(conf, null);
    rm1.start();

    //RMState rmState = memStore.loadState();
    RMState rmState = rm1.getRMContext().getStateStore().loadState();

    Map<ApplicationId, ApplicationStateData> rmAppState =
        rmState.getApplicationState();

=======
    MockRM rm1 = new TestSecurityMockRM(conf);
    rm1.start();
>>>>>>> 642b29b1
    MockNM nm1 =
        new MockNM("0.0.0.0:4321", 15120, rm1.getResourceTrackerService());
    nm1.registerNode();

    // submit an app
    RMApp app1 =
        rm1.submitApp(200, "name", "user",
          new HashMap<ApplicationAccessType, String>(), "default");

    Thread.sleep(100);
    // assert app info is saved
<<<<<<< HEAD
    System.out.println("Printing stored state");
    for (ApplicationId appid : rmAppState.keySet()) {
      System.out.println("appId stored: " + appid.toString());
    }
=======
    RMState rmState = rm1.getRMContext().getStateStore().loadState();
    Map<ApplicationId, ApplicationStateData> rmAppState =
                                                  rmState.getApplicationState();
>>>>>>> 642b29b1
    ApplicationStateData appState = rmAppState.get(app1.getApplicationId());
    Assert.assertNotNull(appState);

    // Allocate the AM
    nm1.nodeHeartbeat(true);
    RMAppAttempt attempt1 = app1.getCurrentAppAttempt();
    ApplicationAttemptId attemptId1 = attempt1.getAppAttemptId();
    rm1.waitForState(attemptId1, RMAppAttemptState.ALLOCATED);

    // assert attempt info is saved
    rmState = rm1.getRMContext().getStateStore().loadState();
    rmAppState = rmState.getApplicationState();
    appState = rmAppState.get(app1.getApplicationId());
    ApplicationAttemptStateData attemptState = appState.getAttempt(attemptId1);
    Assert.assertNotNull(attemptState);
    Assert.assertEquals(BuilderUtils.newContainerId(attemptId1, 1),
      attemptState.getMasterContainer().getId());

    // the clientTokenMasterKey that are generated when
    // RMAppAttempt is created,
    byte[] clientTokenMasterKey =
        attempt1.getClientTokenMasterKey().getEncoded();

    // assert application credentials are saved
    Credentials savedCredentials = attemptState.getAppAttemptTokens();
    Assert.assertArrayEquals("client token master key not saved",
        clientTokenMasterKey, savedCredentials.getSecretKey(
            RMStateStore.AM_CLIENT_TOKEN_MASTER_KEY_NAME));

    // start new RM
<<<<<<< HEAD
    MockRM rm2 = new TestSecurityMockRM(conf, null);
=======
    MockRM rm2 = new TestSecurityMockRM(conf);
>>>>>>> 642b29b1
    rm2.start();

    RMApp loadedApp1 =
        rm2.getRMContext().getRMApps().get(app1.getApplicationId());
    RMAppAttempt loadedAttempt1 = loadedApp1.getRMAppAttempt(attemptId1);

    // assert loaded attempt recovered
    Assert.assertNotNull(loadedAttempt1);

    // assert client token master key is recovered back to api-versioned
    // client token master key
    Assert.assertEquals("client token master key not restored",
        attempt1.getClientTokenMasterKey(),
        loadedAttempt1.getClientTokenMasterKey());

    // assert ClientTokenSecretManager also knows about the key
    Assert.assertArrayEquals(clientTokenMasterKey,
        rm2.getClientToAMTokenSecretManager().getMasterKey(attemptId1)
            .getEncoded());

    // assert AMRMTokenSecretManager also knows about the AMRMToken password
    Token<AMRMTokenIdentifier> amrmToken = loadedAttempt1.getAMRMToken();
    Assert.assertArrayEquals(amrmToken.getPassword(),
      rm2.getRMContext().getAMRMTokenSecretManager().retrievePassword(
        amrmToken.decodeIdentifier()));
  }

  @Test (timeout = 60000)
  @Ignore
  public void testRMDelegationTokenRestoredOnRMRestart() throws Exception {
    conf.setInt(YarnConfiguration.RM_AM_MAX_ATTEMPTS, 2);
    conf.set(
        CommonConfigurationKeysPublic.HADOOP_SECURITY_AUTHENTICATION,
        "kerberos");
    conf.set(YarnConfiguration.RM_ADDRESS, "localhost:8032");
    UserGroupInformation.setConfiguration(conf);

    MockRM rm1 = new TestSecurityMockRM(conf);

    rm1.start();

    // create an empty credential
    Credentials ts = new Credentials();

    // request a token and add into credential
    GetDelegationTokenRequest request1 =
        GetDelegationTokenRequest.newInstance("renewer1");
    UserGroupInformation.getCurrentUser().setAuthenticationMethod(
        AuthMethod.KERBEROS);
    GetDelegationTokenResponse response1 =
        rm1.getClientRMService().getDelegationToken(request1);
    org.apache.hadoop.yarn.api.records.Token delegationToken1 =
        response1.getRMDelegationToken();
    Token<RMDelegationTokenIdentifier> token1 =
        ConverterUtils.convertFromYarn(delegationToken1, rmAddr);
    RMDelegationTokenIdentifier dtId1 = token1.decodeIdentifier();

    HashSet<RMDelegationTokenIdentifier> tokenIdentSet =
        new HashSet<RMDelegationTokenIdentifier>();
    ts.addToken(token1.getService(), token1);
    tokenIdentSet.add(dtId1);

    // submit an app with customized credential
    RMApp app = rm1.submitApp(200, "name", "user",
        new HashMap<ApplicationAccessType, String>(), false, "default", 1, ts);

    // assert app info is saved
    RMState rmState = rm1.getRMContext().getStateStore().loadState();
    Map<ApplicationId, ApplicationStateData> rmAppState =
        rmState.getApplicationState();
    ApplicationStateData appState = rmAppState.get(app.getApplicationId());
    Assert.assertNotNull(appState);

    // assert all master keys are saved
    Set<DelegationKey> allKeysRM1 = rm1.getRMContext()
      .getRMDelegationTokenSecretManager().getAllMasterKeys();
    rmState = rm1.getRMContext().getStateStore().loadState();
    Set<DelegationKey> rmDTMasterKeyState =
        rmState.getRMDTSecretManagerState().getMasterKeyState();
    for(DelegationKey expectedKey:allKeysRM1){
      boolean foundIt=false;
      for(DelegationKey gotKey:rmDTMasterKeyState){
        if(expectedKey.getKeyId()== gotKey.getKeyId() &&
                Arrays.equals(expectedKey.getEncodedKey(),gotKey.getEncodedKey())){
          foundIt=true;
          break;
        }
      }
      Assert.assertTrue(foundIt);
    }

    // assert all tokens are saved
    Map<RMDelegationTokenIdentifier, Long> allTokensRM1 =
        rm1.getRMContext().getRMDelegationTokenSecretManager().getAllTokens();
    Assert.assertEquals(tokenIdentSet, allTokensRM1.keySet());
    rmState = rm1.getRMContext().getStateStore().loadState();
    Map<RMDelegationTokenIdentifier, Long> rmDTState =
        rmState.getRMDTSecretManagerState().getTokenState();
    Assert.assertEquals(allTokensRM1.size(), rmDTState.size());
    for(RMDelegationTokenIdentifier identifier:allTokensRM1.keySet()){
      Assert.assertEquals(allTokensRM1.get(identifier),
              rmDTState.get(identifier));
    }
    
    // assert sequence number is saved
    rmState = rm1.getRMContext().getStateStore().loadState();
    Assert.assertEquals(rm1.getRMContext().getRMDelegationTokenSecretManager()
      .getLatestDTSequenceNumber(), rmState.getRMDTSecretManagerState()
      .getDTSequenceNumber());

    // request one more token
    GetDelegationTokenRequest request2 =
        GetDelegationTokenRequest.newInstance("renewer2");
    GetDelegationTokenResponse response2 =
        rm1.getClientRMService().getDelegationToken(request2);
    org.apache.hadoop.yarn.api.records.Token delegationToken2 =
        response2.getRMDelegationToken();
    Token<RMDelegationTokenIdentifier> token2 =
        ConverterUtils.convertFromYarn(delegationToken2, rmAddr);
    RMDelegationTokenIdentifier dtId2 = token2.decodeIdentifier();

    // cancel token2
    try{
      rm1.getRMContext().getRMDelegationTokenSecretManager().cancelToken(token2,
        UserGroupInformation.getCurrentUser().getUserName());
    } catch(Exception e) {
      Assert.fail();
    }

    // Assert the token which has the latest delegationTokenSequenceNumber is removed
    Assert.assertEquals(rm1.getRMContext().getRMDelegationTokenSecretManager()
      .getLatestDTSequenceNumber(), dtId2.getSequenceNumber());
    rmState = rm1.getRMContext().getStateStore().loadState();
    rmDTState = rmState.getRMDTSecretManagerState().getTokenState();
    Assert.assertFalse(rmDTState.containsKey(dtId2));

    // start new RM
    MockRM rm2 = new TestSecurityMockRM(conf);
    rm2.start();

    // assert master keys and tokens are populated back to DTSecretManager
    Map<RMDelegationTokenIdentifier, Long> allTokensRM2 =
        rm2.getRMContext().getRMDelegationTokenSecretManager().getAllTokens();
    Assert.assertEquals(allTokensRM2.keySet(), allTokensRM1.keySet());
    // rm2 has its own master keys when it starts, we use containsAll here
    rmDTMasterKeyState =rm2.getRMContext().getRMDelegationTokenSecretManager()
      .getAllMasterKeys();
    for(DelegationKey expectedKey:allKeysRM1){
      boolean foundIt=false;
      for(DelegationKey gotKey:rmDTMasterKeyState){
        if(expectedKey.getKeyId()== gotKey.getKeyId() &&
                Arrays.equals(expectedKey.getEncodedKey(),gotKey.getEncodedKey())){
          foundIt=true;
          break;
        }
      }
      Assert.assertTrue(foundIt);
    }

    // assert sequenceNumber is properly recovered,
    // even though the token which has max sequenceNumber is not stored
    Assert.assertEquals(rm1.getRMContext().getRMDelegationTokenSecretManager()
      .getLatestDTSequenceNumber(), rm2.getRMContext()
      .getRMDelegationTokenSecretManager().getLatestDTSequenceNumber());

    // renewDate before renewing
    Long renewDateBeforeRenew = allTokensRM2.get(dtId1);
    try{
      // Sleep for one millisecond to make sure renewDataAfterRenew is greater
      Thread.sleep(1);
      // renew recovered token
      rm2.getRMContext().getRMDelegationTokenSecretManager().renewToken(
          token1, "renewer1");
    } catch(Exception e) {
      Assert.fail();
    }

    allTokensRM2 = rm2.getRMContext().getRMDelegationTokenSecretManager()
      .getAllTokens();
    Long renewDateAfterRenew = allTokensRM2.get(dtId1);
    // assert token is renewed
    Assert.assertTrue(renewDateAfterRenew > renewDateBeforeRenew);

    // assert new token is added into state store
    rmState = rm2.getRMContext().getStateStore().loadState();
    rmDTState = rmState.getRMDTSecretManagerState().getTokenState();
    Assert.assertTrue(rmDTState.containsValue(renewDateAfterRenew));
    // assert old token is removed from state store
    Assert.assertFalse(rmDTState.containsValue(renewDateBeforeRenew));

    try{
      rm2.getRMContext().getRMDelegationTokenSecretManager().cancelToken(token1,
        UserGroupInformation.getCurrentUser().getUserName());
    } catch(Exception e) {
      Assert.fail();
    }

    // assert token is removed from state after its cancelled
    allTokensRM2 = rm2.getRMContext().getRMDelegationTokenSecretManager()
      .getAllTokens();
    Assert.assertFalse(allTokensRM2.containsKey(dtId1));
    rmState = rm2.getRMContext().getStateStore().loadState();
    rmDTState = rmState.getRMDTSecretManagerState().getTokenState();
    Assert.assertFalse(rmDTState.containsKey(dtId1));
  }

  // This is to test submit an application to the new RM with the old delegation
  // token got from previous RM.
  @Test (timeout = 60000)
  @Ignore
  public void testAppSubmissionWithOldDelegationTokenAfterRMRestart()
      throws Exception {
    conf.setInt(YarnConfiguration.RM_AM_MAX_ATTEMPTS, 2);
    conf.set(CommonConfigurationKeysPublic.HADOOP_SECURITY_AUTHENTICATION,
        "kerberos");
    conf.set(YarnConfiguration.RM_ADDRESS, "localhost:8032");
    UserGroupInformation.setConfiguration(conf);

    MockRM rm1 = new TestSecurityMockRM(conf);
    rm1.start();

    GetDelegationTokenRequest request1 =
        GetDelegationTokenRequest.newInstance("renewer1");
    UserGroupInformation.getCurrentUser().setAuthenticationMethod(
        AuthMethod.KERBEROS);
    GetDelegationTokenResponse response1 =
        rm1.getClientRMService().getDelegationToken(request1);
    Token<RMDelegationTokenIdentifier> token1 =
        ConverterUtils.convertFromYarn(response1.getRMDelegationToken(), rmAddr);

    // start new RM
    MockRM rm2 = new TestSecurityMockRM(conf);
    rm2.start();

    // submit an app with the old delegation token got from previous RM.
    Credentials ts = new Credentials();
    ts.addToken(token1.getService(), token1);
    RMApp app = rm2.submitApp(200, "name", "user",
        new HashMap<ApplicationAccessType, String>(), false, "default", 1, ts);
    rm2.waitForState(app.getApplicationId(), RMAppState.ACCEPTED);
  }

  @Test (timeout = 60000)
  @Ignore
  public void testRMStateStoreDispatcherDrainedOnRMStop() throws Exception {
    FileSystemRMStateStore fileStore = new FileSystemRMStateStore(){
      volatile boolean wait = true;
      @Override
      public void serviceStop() throws Exception {
        // Unblock app saving request.
        wait = false;
        super.serviceStop();
      }

      @Override
      protected void handleStoreEvent(RMStateStoreEvent event) {
        // Block app saving request.
        // Skip if synchronous updation of DTToken
        if (!(event instanceof RMStateStoreAMRMTokenEvent)
            && !(event instanceof RMStateStoreRMDTEvent)
            && !(event instanceof RMStateStoreRMDTMasterKeyEvent)) {
          while (wait);
        }
        super.handleStoreEvent(event);
      }
    };
    fileStore.init(conf);

    // start RM
    final MockRM rm1 = createMockRM(conf);
    rm1.start();
    ((RMContextImpl)rm1.getRMContext()).setStateStore(fileStore);
    fileStore.setRMDispatcher(rm1.getRMContext().getDispatcher());
    fileStore.start();
    // create apps.
    final ArrayList<RMApp> appList = new ArrayList<RMApp>();
    final int NUM_APPS = 5;

    for (int i = 0; i < NUM_APPS; i++) {
      RMApp app = rm1.submitApp(200, "name", "user",
            new HashMap<ApplicationAccessType, String>(), false,
            "default", -1, null, "MAPREDUCE", false);
      appList.add(app);
      rm1.waitForState(app.getApplicationId(), RMAppState.NEW_SAVING);
    }
    // all apps's saving request are now enqueued to RMStateStore's dispatcher
    // queue, and will be processed once rm.stop() is called.

    // Nothing exist in state store before stop is called.
    RMState rmState = rm1.getRMContext().getStateStore().loadState();
    Map<ApplicationId, ApplicationStateData> rmAppState =
        rmState.getApplicationState();
    Assert.assertTrue(rmAppState.size() == 0);

    // stop rm
    rm1.stop();

    // Assert app info is still saved even if stop is called with pending saving
    // request on dispatcher.
    for (RMApp app : appList) {
      rmState = rm1.getRMContext().getStateStore().loadState();
      rmAppState =rmState.getApplicationState();
      ApplicationStateData appState = rmAppState.get(app.getApplicationId());
      Assert.assertNotNull(appState);
      Assert.assertEquals(0, appState.getAttemptCount());
      Assert.assertEquals(appState.getApplicationSubmissionContext()
        .getApplicationId(), app.getApplicationSubmissionContext()
        .getApplicationId());
    }
    rmState = rm1.getRMContext().getStateStore().loadState();
    rmAppState =rmState.getApplicationState();
    Assert.assertTrue(rmAppState.size() == NUM_APPS);
  }

  @Test (timeout = 60000)
  @Ignore
  public void testFinishedAppRemovalAfterRMRestart() throws Exception {
    conf.setInt(YarnConfiguration.RM_MAX_COMPLETED_APPLICATIONS, 1);

    // start RM
    MockRM rm1 = createMockRM(conf);
    rm1.start();
    MockNM nm1 =
        new MockNM("127.0.0.1:1234", 15120, rm1.getResourceTrackerService());
    nm1.registerNode();

    // create an app and finish the app.
    RMApp app0 = rm1.submitApp(200);
    MockAM am0 = launchAM(app0, rm1, nm1);
    finishApplicationMaster(app0, rm1, nm1, am0);

    MockRM rm2 = createMockRM(conf);
    rm2.start();
    nm1.setResourceTrackerService(rm2.getResourceTrackerService());
    nm1 = rm2.registerNode("127.0.0.1:1234", 15120);

    RMState rmState = rm2.getRMContext().getStateStore().loadState();
    Map<ApplicationId, ApplicationStateData> rmAppState =
        rmState.getApplicationState();

    // app0 exits in both state store and rmContext
    Assert.assertEquals(RMAppState.FINISHED,
      rmAppState.get(app0.getApplicationId()).getState());
    rm2.waitForState(app0.getApplicationId(), RMAppState.FINISHED);

    // create one more app and finish the app.
    RMApp app1 = rm2.submitApp(200);
    MockAM am1 = launchAM(app1, rm2, nm1);
    finishApplicationMaster(app1, rm2, nm1, am1);

    // the first app0 get kicked out from both rmContext and state store
    Assert.assertNull(rm2.getRMContext().getRMApps()
      .get(app0.getApplicationId()));
    rmState = rm2.getRMContext().getStateStore().loadState();
    rmAppState = rmState.getApplicationState();
    Assert.assertNull(rmAppState.get(app0.getApplicationId()));
  }

  // This is to test RM does not get hang on shutdown.
  @Ignore //the test need to be reimplemented to work with the distributed RT
  @Test (timeout = 10000)
  @Ignore
  public void testRMShutdown() throws Exception {
    conf.set(YarnConfiguration.RM_STORE, MemoryRMStateStore.class.getName());
    MemoryRMStateStore memStore = new MemoryRMStateStore() {
      @Override
      public synchronized void checkVersion()
          throws Exception {
        throw new Exception("Invalid version.");
      }
    };
    // start RM
    memStore.init(conf);
    MockRM rm1 = null;
    try {
      rm1 = createMockRM(conf, memStore);
      rm1.start();
      Assert.fail();
    } catch (Exception e) {
      Assert.assertTrue(e.getMessage().contains("Invalid version."));
    }
    Assert.assertTrue(rm1.getServiceState() == STATE.STOPPED);
  }

  // This is to test Killing application should be able to wait until app
  // reaches killed state and also check that attempt state is saved before app
  // state is saved.
  @Test (timeout = 60000)
  @Ignore
  public void testClientRetryOnKillingApplication() throws Exception {
    conf.set(YarnConfiguration.RM_STORE, MemoryRMStateStore.class.getName());
    MemoryRMStateStore memStore = new TestMemoryRMStateStore();
    memStore.init(conf);

    // start RM
    MockRM rm1 = createMockRM(conf, memStore);
    rm1.start();
    memStore = new TestMemoryRMStateStore();
    memStore.init(conf);
    ((RMContextImpl)rm1.getRMContext()).setStateStore(memStore);
    memStore.setRMDispatcher(rm1.getRmDispatcher());
    memStore.start();
    MockNM nm1 =
        new MockNM("127.0.0.1:1234", 15120, rm1.getResourceTrackerService());
    nm1.registerNode();

    RMApp app1 =
        rm1.submitApp(200, "name", "user", null, false, "default", 1, null,
          "myType");
    MockAM am1 = launchAM(app1, rm1, nm1);

    KillApplicationResponse response;
    int count = 0;
    while (true) {
      response = rm1.killApp(app1.getApplicationId());
      if (response.getIsKillCompleted()) {
        break;
      }
      Thread.sleep(100);
      count++;
    }
    // we expect at least 2 calls for killApp as the first killApp always return
    // false.
    Assert.assertTrue(count >= 1);

    rm1.waitForState(am1.getApplicationAttemptId(), RMAppAttemptState.KILLED);
    rm1.waitForState(app1.getApplicationId(), RMAppState.KILLED);
    Assert.assertEquals(1, ((TestMemoryRMStateStore) memStore).updateAttempt);
    Assert.assertEquals(2, ((TestMemoryRMStateStore) memStore).updateApp);
  }

  // Test Application that fails on submission is saved in state store.
  @Test (timeout = 20000)
  @Ignore
  public void testAppFailedOnSubmissionSavedInStateStore() throws Exception {
    conf.set(CommonConfigurationKeysPublic.HADOOP_SECURITY_AUTHENTICATION,
      "kerberos");
    UserGroupInformation.setConfiguration(conf);

    MockRM rm1 = new TestSecurityMockRM(conf) {
      @Override
      protected RMAppManager createRMAppManager() {
        return new TestRMAppManager(this.rmContext, this.scheduler,
          this.masterService, this.applicationACLsManager, conf);
      }

      class TestRMAppManager extends RMAppManager {

        public TestRMAppManager(RMContext context, YarnScheduler scheduler,
            ApplicationMasterService masterService,
            ApplicationACLsManager applicationACLsManager, Configuration conf) {
          super(context, scheduler, masterService, applicationACLsManager, conf);
        }

        @Override
        protected Credentials parseCredentials(
            ApplicationSubmissionContext application) throws IOException {
          throw new IOException("Parsing credential error.");
        }
      }
    };
    rm1.start();
    RMApp app1 =
        rm1.submitApp(200, "name", "user",
          new HashMap<ApplicationAccessType, String>(), false, "default", -1,
          null, "MAPREDUCE", false);
    rm1.waitForState(app1.getApplicationId(), RMAppState.FAILED);
    // Check app staet is saved in state store.
    RMState rmState = rm1.getRMContext().getStateStore().loadState();
    Assert.assertEquals(RMAppState.FAILED, rmState
      .getApplicationState().get(app1.getApplicationId()).getState());

    MockRM rm2 = new TestSecurityMockRM(conf);
    rm2.start();
    // Restarted RM has the failed app info too.
    rm2.waitForState(app1.getApplicationId(), RMAppState.FAILED);
  }

  @Test (timeout = 20000)
  @Ignore
  public void testAppRecoveredInOrderOnRMRestart() throws Exception {
    MemoryRMStateStore memStore = new MemoryRMStateStore();
    memStore.init(conf);

    for (int i = 10; i > 0; i--) {
      ApplicationStateData appState = mock(ApplicationStateData.class);
      ApplicationSubmissionContext context =
          mock(ApplicationSubmissionContext.class);
      when(appState.getApplicationSubmissionContext()).thenReturn(context);
      when(context.getApplicationId()).thenReturn(
          ApplicationId.newInstance(1234, i));
      memStore.getState().getApplicationState().put(
          appState.getApplicationSubmissionContext().getApplicationId(),
          appState);
    }

    MockRM rm1 = new MockRM(conf, memStore) {
      @Override
      protected RMAppManager createRMAppManager() {
        return new TestRMAppManager(this.rmContext, this.scheduler,
          this.masterService, this.applicationACLsManager, conf);
      }

      class TestRMAppManager extends RMAppManager {
        ApplicationId prevId = ApplicationId.newInstance(1234, 0);

        public TestRMAppManager(RMContext context, YarnScheduler scheduler,
            ApplicationMasterService masterService,
            ApplicationACLsManager applicationACLsManager, Configuration conf) {
          super(context, scheduler, masterService, applicationACLsManager, conf);
        }

        @Override
        protected void recoverApplication(ApplicationStateData appState,
            RMState rmState) throws Exception {
          // check application is recovered in order.
          Assert.assertTrue(rmState.getApplicationState().size() > 0);
          Assert.assertTrue(appState.getApplicationSubmissionContext()
              .getApplicationId().compareTo(prevId) > 0);
          prevId =
              appState.getApplicationSubmissionContext().getApplicationId();
        }
      }
    };
    try {
      rm1.start();
    } finally {
      rm1.stop();
    }
  }

  @SuppressWarnings("resource")
  @Test (timeout = 60000)
  @Ignore
  public void testQueueMetricsOnRMRestart() throws Exception {
    conf.setInt(YarnConfiguration.RM_AM_MAX_ATTEMPTS,
        YarnConfiguration.DEFAULT_RM_AM_MAX_ATTEMPTS);

    // PHASE 1: create state in an RM
    // start RM
    MockRM rm1 = createMockRM(conf);
    rm1.start();
    MockNM nm1 =
        new MockNM("127.0.0.1:1234", 15120, rm1.getResourceTrackerService());
    nm1.registerNode();
    QueueMetrics qm1 = rm1.getResourceScheduler().getRootQueueMetrics();
    resetQueueMetrics(qm1);
    assertQueueMetrics(qm1, 0, 0, 0, 0);

    // create app that gets launched and does allocate before RM restart
    RMApp app1 = rm1.submitApp(200);
    // Need to wait first for AppAttempt to be started (RMAppState.ACCEPTED)
    // and then for it to reach RMAppAttemptState.SCHEDULED
    // inorder to ensure appsPending metric is incremented
    rm1.waitForState(app1.getApplicationId(), RMAppState.ACCEPTED);
    RMAppAttempt attempt1 = app1.getCurrentAppAttempt();
    ApplicationAttemptId attemptId1 = attempt1.getAppAttemptId();
    rm1.waitForState(attemptId1, RMAppAttemptState.SCHEDULED);
    assertQueueMetrics(qm1, 1, 1, 0, 0);

    nm1.nodeHeartbeat(true);
    rm1.waitForState(attemptId1, RMAppAttemptState.ALLOCATED);
    MockAM am1 = rm1.sendAMLaunched(attempt1.getAppAttemptId());
    am1.registerAppAttempt();
    am1.allocate("127.0.0.1" , 1000, 1, new ArrayList<ContainerId>());
    nm1.nodeHeartbeat(true);
    List<Container> conts = am1.allocate(new ArrayList<ResourceRequest>(),
        new ArrayList<ContainerId>()).getAllocatedContainers();
    while (conts.size() == 0) {
      nm1.nodeHeartbeat(true);
      conts.addAll(am1.allocate(new ArrayList<ResourceRequest>(),
          new ArrayList<ContainerId>()).getAllocatedContainers());
      Thread.sleep(500);
    }
    assertQueueMetrics(qm1, 1, 0, 1, 0);

    // PHASE 2: create new RM and start from old state
    // create new RM to represent restart and recover state
    MockRM rm2 = createMockRM(conf);
    QueueMetrics qm2 = rm2.getResourceScheduler().getRootQueueMetrics();
    resetQueueMetrics(qm2);
    assertQueueMetrics(qm2, 0, 0, 0, 0);

    rm2.start();
    resetCarryOn();
    nm1.setResourceTrackerService(rm2.getResourceTrackerService());
    // recover app
    RMApp loadedApp1 = rm2.getRMContext().getRMApps().get(app1.getApplicationId());

    nm1.nodeHeartbeat(true);
    nm1 = new MockNM("127.0.0.1:1234", 15120, rm2.getResourceTrackerService());

    NMContainerStatus status =
        TestRMRestart
          .createNMContainerStatus(loadedApp1.getCurrentAppAttempt()
              .getAppAttemptId(), 1, ContainerState.COMPLETE);
    nm1.registerNode(Arrays.asList(status), null);

    while (loadedApp1.getAppAttempts().size() != 2) {
      Thread.sleep(200);
    }
    attempt1 = loadedApp1.getCurrentAppAttempt();
    attemptId1 = attempt1.getAppAttemptId();
    rm2.waitForState(attemptId1, RMAppAttemptState.SCHEDULED);
    qm2 = rm2.getResourceScheduler().getRootQueueMetrics();
    assertQueueMetrics(qm2, 1, 1, 0, 0);
    nm1.nodeHeartbeat(true);
    rm2.waitForState(attemptId1, RMAppAttemptState.ALLOCATED);
    assertQueueMetrics(qm2, 1, 0, 1, 0);
    am1 = rm2.sendAMLaunched(attempt1.getAppAttemptId());
    am1.registerAppAttempt();
    am1.allocate("127.0.0.1" , 1000, 3, new ArrayList<ContainerId>());
    nm1.nodeHeartbeat(true);
    conts = am1.allocate(new ArrayList<ResourceRequest>(),
        new ArrayList<ContainerId>()).getAllocatedContainers();
    while (conts.size() == 0) {
      nm1.nodeHeartbeat(true);
      conts.addAll(am1.allocate(new ArrayList<ResourceRequest>(),
          new ArrayList<ContainerId>()).getAllocatedContainers());
      Thread.sleep(500);
    }

    // finish the AMs
    finishApplicationMaster(loadedApp1, rm2, nm1, am1);
    assertQueueMetrics(qm2, 1, 0, 0, 1);
  }


  // The metrics has some carry-on value from the previous RM, because the
  // test case is in-memory, for the same queue name (e.g. root), there's
  // always a singleton QueueMetrics object.
  private int appsSubmittedCarryOn = 0;
  private int appsPendingCarryOn = 0;
  private int appsRunningCarryOn = 0;
  private int appsCompletedCarryOn = 0;

  private void resetQueueMetrics(QueueMetrics qm) {
    appsSubmittedCarryOn = qm.getAppsSubmitted();
    appsPendingCarryOn = qm.getAppsPending();
    appsRunningCarryOn = qm.getAppsRunning();
    appsCompletedCarryOn = qm.getAppsCompleted();
  }

  //when a new rm become leader the carry on are reseted.
  private void resetCarryOn() {
    appsSubmittedCarryOn = 0;
    appsPendingCarryOn = 0;
    appsRunningCarryOn = 0;
    appsCompletedCarryOn = 0;
  }
  
  private void assertQueueMetrics(QueueMetrics qm, int appsSubmitted,
      int appsPending, int appsRunning, int appsCompleted) {
    Assert.assertEquals(qm.getAppsSubmitted(),
        appsSubmitted + appsSubmittedCarryOn);
    Assert.assertEquals(qm.getAppsPending(),
        appsPending + appsPendingCarryOn);
    Assert.assertEquals(qm.getAppsRunning(),
        appsRunning + appsRunningCarryOn);
    Assert.assertEquals(qm.getAppsCompleted(),
        appsCompleted + appsCompletedCarryOn);
  }

  @Test (timeout = 60000)
  @Ignore
  public void testDecomissionedNMsMetricsOnRMRestart() throws Exception {
    YarnConfiguration conf = new YarnConfiguration();
    conf.set(YarnConfiguration.RM_NODES_EXCLUDE_FILE_PATH,
      hostFile.getAbsolutePath());
    writeToHostsFile("");
    MockRM rm1 = null, rm2 = null;
    try {
      rm1 = new MockRM(conf);
      rm1.start();
      MockNM nm1 = rm1.registerNode("localhost:1234", 8000);
      MockNM nm2 = rm1.registerNode("host2:1234", 8000);
      Assert
          .assertEquals(0,
              ClusterMetrics.getMetrics().getNumDecommisionedNMs());
      String ip = NetUtils.normalizeHostName("localhost");
      // Add 2 hosts to exclude list.
      writeToHostsFile("host2", ip);

      // refresh nodes
      rm1.getNodesListManager().refreshNodes(conf);
      NodeHeartbeatResponse nodeHeartbeat = nm1.nodeHeartbeat(true);
      Assert
          .assertTrue(
              NodeAction.SHUTDOWN.equals(nodeHeartbeat.getNodeAction()));
      nodeHeartbeat = nm2.nodeHeartbeat(true);
      Assert.assertTrue("The decommisioned metrics are not updated",
          NodeAction.SHUTDOWN.equals(nodeHeartbeat.getNodeAction()));

      rm1.drainEvents();
      Assert
          .assertEquals(2,
              ClusterMetrics.getMetrics().getNumDecommisionedNMs());
      rm1.stop();
      rm1 = null;
      Assert
          .assertEquals(0,
              ClusterMetrics.getMetrics().getNumDecommisionedNMs());

      // restart RM.
      rm2 = new MockRM(conf);
      rm2.start();
      rm2.drainEvents();
      Assert
          .assertEquals(2,
              ClusterMetrics.getMetrics().getNumDecommisionedNMs());
    } finally {
      if (rm1 != null) {
        rm1.stop();
      }
      if (rm2 != null) {
        rm2.stop();
      }
    }
  }

  // Test Delegation token is renewed synchronously so that recover events
  // can be processed before any other external incoming events, specifically
  // the ContainerFinished event on NM re-registraton.
  @Test (timeout = 20000)
  @Ignore
  public void testSynchronouslyRenewDTOnRecovery() throws Exception {
    conf.setInt(YarnConfiguration.RM_AM_MAX_ATTEMPTS, 2);
    conf.set(CommonConfigurationKeysPublic.HADOOP_SECURITY_AUTHENTICATION,
      "kerberos");

    // start RM
    MockRM rm1 = createMockRM(conf);
    rm1.start();
    final MockNM nm1 =
        new MockNM("127.0.0.1:1234", 15120, rm1.getResourceTrackerService());
    nm1.registerNode();
    RMApp app0 = rm1.submitApp(200);
    final MockAM am0 = MockRM.launchAndRegisterAM(app0, rm1, nm1);

    MockRM rm2 = new MockRM(conf) {
      @Override
      protected ResourceTrackerService createResourceTrackerService() {
        return new ResourceTrackerService(this.rmContext,
          this.nodesListManager, this.nmLivelinessMonitor,
          this.rmContext.getContainerTokenSecretManager(),
          this.rmContext.getNMTokenSecretManager()) {
          @Override
          protected void serviceStart() throws Exception {
            // send the container_finished event as soon as the
            // ResourceTrackerService is started.
            super.serviceStart();
            nm1.setResourceTrackerService(getResourceTrackerService());
            NMContainerStatus status =
                TestRMRestart.createNMContainerStatus(
                    am0.getApplicationAttemptId(), 1, ContainerState.COMPLETE);
            nm1.registerNode(Arrays.asList(status), null);
          }
        };
      }
    };

    try {
      // Re-start RM
      rm2.start();

      // wait for the 2nd attempt to be started.
      RMApp loadedApp0 =
          rm2.getRMContext().getRMApps().get(app0.getApplicationId());
      int timeoutSecs = 0;
      while (loadedApp0.getAppAttempts().size() != 2 && timeoutSecs++ < 40) {
        Thread.sleep(200);
      }
      MockAM am1 = MockRM.launchAndRegisterAM(loadedApp0, rm2, nm1);
      MockRM.finishAMAndVerifyAppState(loadedApp0, rm2, nm1, am1);
    } finally {
      rm2.stop();
    }
  }

  private void writeToHostsFile(String... hosts) throws IOException {
    if (!hostFile.exists()) {
      TEMP_DIR.mkdirs();
      hostFile.createNewFile();
    }
    FileOutputStream fStream = null;
    try {
      fStream = new FileOutputStream(hostFile);
      for (int i = 0; i < hosts.length; i++) {
        fStream.write(hosts[i].getBytes());
        fStream.write(System.getProperty("line.separator").getBytes());
      }
    } finally {
      if (fStream != null) {
        IOUtils.closeStream(fStream);
        fStream = null;
      }
    }
  }

  public static NMContainerStatus createNMContainerStatus(
      ApplicationAttemptId appAttemptId, int id, ContainerState containerState) {
    ContainerId containerId = ContainerId.newInstance(appAttemptId, id);
    NMContainerStatus containerReport =
        NMContainerStatus.newInstance(containerId, containerState,
          Resource.newInstance(1024, 1), "recover container", 0,
          Priority.newInstance(0), 0);
    return containerReport;
  }

  public class TestMemoryRMStateStore extends MemoryRMStateStore {
    int count = 0;
    public int updateApp = 0;
    public int updateAttempt = 0;

    @Override
    public void updateApplicationStateInternal(ApplicationId appId,
        ApplicationStateData appStateData) throws Exception {
      updateApp = ++count;
      super.updateApplicationStateInternal(appId, appStateData);
    }

    @Override
    public synchronized void
        updateApplicationAttemptStateInternal(
            ApplicationAttemptId attemptId,
            ApplicationAttemptStateData attemptStateData)
            throws Exception {
      updateAttempt = ++count;
      super.updateApplicationAttemptStateInternal(attemptId,
        attemptStateData);
    }
  }

  public static class TestSecurityMockRM extends MockRM {

    public TestSecurityMockRM(Configuration conf, RMStateStore store) {
      super(conf, store);
    }

    public TestSecurityMockRM(Configuration conf) {
      super(conf);
    }
    
    @Override
    public void init(Configuration conf) {
      // reset localServiceAddress.
      RMDelegationTokenIdentifier.Renewer.setSecretManager(null, null);
      super.init(conf);
    }

    @Override
    protected ClientRMService createClientRMService() {
      return new ClientRMService(getRMContext(), getResourceScheduler(),
          rmAppManager, applicationACLsManager, null,
          getRMContext().getRMDelegationTokenSecretManager()){
        @Override
        protected void serviceStart() throws Exception {
          // do nothing
        }

        @Override
        protected void serviceStop() throws Exception {
          //do nothing
        }
      };
    }

    @Override
    protected void doSecureLogin() throws IOException {
      // Do nothing.
    }
  }

  // Test does following verification
  // 1. Start RM1 with store patch /tmp
  // 2. Add/remove/replace labels to cluster and node lable and verify
  // 3. Start RM2 with store patch /tmp only
  // 4. Get cluster and node lobel, it should be present by recovering it
  @Test(timeout = 20000)
  @Ignore
  public void testRMRestartRecoveringNodeLabelManager() throws Exception {
    // Initial FS node label store root dir to a random tmp dir
    File nodeLabelFsStoreDir =
        new File("target", this.getClass().getSimpleName()
            + "-testRMRestartRecoveringNodeLabelManager");
    if (nodeLabelFsStoreDir.exists()) {
      FileUtils.deleteDirectory(nodeLabelFsStoreDir);
    }
    nodeLabelFsStoreDir.deleteOnExit();
    
    String nodeLabelFsStoreDirURI = nodeLabelFsStoreDir.toURI().toString(); 
    conf.set(YarnConfiguration.FS_NODE_LABELS_STORE_ROOT_DIR,
        nodeLabelFsStoreDirURI);
    
    MemoryRMStateStore memStore = new MemoryRMStateStore();
    memStore.init(conf);
    conf.setBoolean(YarnConfiguration.NODE_LABELS_ENABLED, true);
    MockRM rm1 = new MockRM(conf, memStore) {
      @Override
      protected RMNodeLabelsManager createNodeLabelManager() {
        RMNodeLabelsManager mgr = new RMNodeLabelsManager();
        mgr.init(getConfig());
        return mgr;
      }
    };
    rm1.init(conf);
    rm1.start();

    RMNodeLabelsManager nodeLabelManager =
        rm1.getRMContext().getNodeLabelManager();

    Set<String> clusterNodeLabels = new HashSet<String>();
    clusterNodeLabels.add("x");
    clusterNodeLabels.add("y");
    clusterNodeLabels.add("z");
    // Add node label x,y,z
    nodeLabelManager.addToCluserNodeLabels(clusterNodeLabels);

    // Add node Label to Node h1->x
    NodeId n1 = NodeId.newInstance("h1", 0);
    nodeLabelManager.addLabelsToNode(ImmutableMap.of(n1, toSet("x")));
    
    clusterNodeLabels.remove("z");
    // Remove cluster label z
    nodeLabelManager.removeFromClusterNodeLabels(toSet("z"));
    
    // Replace nodelabel h1->x,y
    nodeLabelManager.replaceLabelsOnNode(ImmutableMap.of(n1, toSet("y")));

    // Wait for updating store.It is expected NodeStore update should happen
    // very fast since it has separate dispatcher. So waiting for max 5 seconds,
    // which is sufficient time to update NodeStore.
    int count = 10;
    while (count-- > 0) {
      if (nodeLabelManager.getNodeLabels().size() > 0) {
        break;
      }
      Thread.sleep(500);
    }

    Assert.assertEquals(clusterNodeLabels.size(), nodeLabelManager
        .getClusterNodeLabels().size());

    Map<NodeId, Set<String>> nodeLabels = nodeLabelManager.getNodeLabels();
    Assert.assertEquals(1, nodeLabelManager.getNodeLabels().size());
    Assert.assertTrue(nodeLabels.get(n1).equals(toSet("y")));

    MockRM rm2 = new MockRM(conf, memStore) {
      @Override
      protected RMNodeLabelsManager createNodeLabelManager() {
        RMNodeLabelsManager mgr = new RMNodeLabelsManager();
        mgr.init(getConfig());
        return mgr;
      }
    };
    rm2.init(conf);
    rm2.start();

    nodeLabelManager = rm2.getRMContext().getNodeLabelManager();
    Assert.assertEquals(clusterNodeLabels.size(), nodeLabelManager
        .getClusterNodeLabels().size());

    nodeLabels = nodeLabelManager.getNodeLabels();
    Assert.assertEquals(1, nodeLabelManager.getNodeLabels().size());
    Assert.assertTrue(nodeLabels.get(n1).equals(toSet("y")));
    rm1.stop();
    rm2.stop();
  }

  private <E> Set<E> toSet(E... elements) {
    Set<E> set = Sets.newHashSet(elements);
    return set;
  }

}<|MERGE_RESOLUTION|>--- conflicted
+++ resolved
@@ -39,12 +39,9 @@
 import java.util.Map;
 import java.util.Set;
 
-import com.google.common.annotations.VisibleForTesting;
 import org.apache.commons.io.FileUtils;
 import org.apache.hadoop.conf.Configuration;
 import org.apache.hadoop.fs.CommonConfigurationKeysPublic;
-import org.apache.hadoop.fs.FileSystem;
-import org.apache.hadoop.fs.Path;
 import org.apache.hadoop.io.DataOutputBuffer;
 import org.apache.hadoop.io.IOUtils;
 import org.apache.hadoop.io.Text;
@@ -88,8 +85,13 @@
 import org.apache.hadoop.yarn.server.api.protocolrecords.NodeHeartbeatResponse;
 import org.apache.hadoop.yarn.server.api.records.NodeAction;
 import org.apache.hadoop.yarn.server.resourcemanager.nodelabels.RMNodeLabelsManager;
-import org.apache.hadoop.yarn.server.resourcemanager.recovery.*;
+import org.apache.hadoop.yarn.server.resourcemanager.recovery.MemoryRMStateStore;
+import org.apache.hadoop.yarn.server.resourcemanager.recovery.RMStateStore;
 import org.apache.hadoop.yarn.server.resourcemanager.recovery.RMStateStore.RMState;
+import org.apache.hadoop.yarn.server.resourcemanager.recovery.RMStateStoreAMRMTokenEvent;
+import org.apache.hadoop.yarn.server.resourcemanager.recovery.RMStateStoreEvent;
+import org.apache.hadoop.yarn.server.resourcemanager.recovery.RMStateStoreRMDTEvent;
+import org.apache.hadoop.yarn.server.resourcemanager.recovery.RMStateStoreRMDTMasterKeyEvent;
 import org.apache.hadoop.yarn.server.resourcemanager.recovery.records.ApplicationAttemptStateData;
 import org.apache.hadoop.yarn.server.resourcemanager.recovery.records.ApplicationStateData;
 import org.apache.hadoop.yarn.server.resourcemanager.rmapp.RMApp;
@@ -104,7 +106,10 @@
 import org.apache.log4j.Level;
 import org.apache.log4j.LogManager;
 import org.apache.log4j.Logger;
-import org.junit.*;
+import org.junit.After;
+import org.junit.Assert;
+import org.junit.Before;
+import org.junit.Test;
 
 import com.google.common.collect.ImmutableMap;
 import com.google.common.collect.Sets;
@@ -125,16 +130,9 @@
   // Fake rmAddr for token-renewal
   private static InetSocketAddress rmAddr;
   private List<MockRM> rms = new ArrayList<MockRM>();
-<<<<<<< HEAD
-
-  private FileSystem fs;
-  private Path tmpDir;
-
-=======
   private FileSystem fs;
   private Path tmpDir;
   
->>>>>>> 642b29b1
   public TestRMRestart(SchedulerType type) {
     super(type);
   }
@@ -147,15 +145,6 @@
     UserGroupInformation.setConfiguration(conf);
     conf.setBoolean(YarnConfiguration.RECOVERY_ENABLED, true);
     conf.setBoolean(YarnConfiguration.RM_WORK_PRESERVING_RECOVERY_ENABLED, false);
-<<<<<<< HEAD
-    conf.set(YarnConfiguration.RM_STORE, FileSystemRMStateStore.class.getName());
-    fs = FileSystem.get(conf);
-    tmpDir = new Path(new File("target", this.getClass().getSimpleName()
-            + "-tmpDir").getAbsolutePath());
-    fs.delete(tmpDir, true);
-    fs.mkdirs(tmpDir);
-    conf.set(YarnConfiguration.FS_RM_STATE_STORE_URI,tmpDir.toString());
-=======
     fs = FileSystem.get(conf);
     tmpDir = new Path(new File("target", this.getClass().getSimpleName()
         + "-tmpDir").getAbsolutePath());
@@ -166,7 +155,6 @@
     YarnAPIStorageFactory.setConfiguration(conf);
     RMStorageFactory.setConfiguration(conf);
     DBUtility.InitializeDB();
->>>>>>> 642b29b1
     rmAddr = new InetSocketAddress("localhost", 8032);
     Assert.assertTrue(YarnConfiguration.DEFAULT_RM_AM_MAX_ATTEMPTS > 1);
   }
@@ -179,7 +167,6 @@
     rms.clear();
     fs.delete(tmpDir, true);
     TEMP_DIR.delete();
-    fs.delete(tmpDir, true);
   }
 
   /**
@@ -200,7 +187,6 @@
   
   @SuppressWarnings("rawtypes")
   @Test (timeout=180000)
-  @Ignore
   public void testRMRestart() throws Exception {
     conf.setInt(YarnConfiguration.RM_AM_MAX_ATTEMPTS,
         YarnConfiguration.DEFAULT_RM_AM_MAX_ATTEMPTS);
@@ -485,7 +471,6 @@
   }
 
   @Test (timeout = 60000)
-  @Ignore
   public void testRMRestartAppRunningAMFailed() throws Exception {
     conf.setInt(YarnConfiguration.RM_AM_MAX_ATTEMPTS,
       YarnConfiguration.DEFAULT_RM_AM_MAX_ATTEMPTS);
@@ -531,7 +516,6 @@
   }
 
   @Test (timeout = 60000)
-  @Ignore
   public void testRMRestartWaitForPreviousAMToFinish() throws Exception {
     // testing 3 cases
     // After RM restarts
@@ -692,7 +676,6 @@
   // recovery, RMAppAttempt should send the AttemptFinished event to RMApp so
   // that RMApp can recover its state.
   @Test (timeout = 60000)
-  @Ignore
   public void testRMRestartWaitForPreviousSucceededAttempt() throws Exception {
     conf.setInt(YarnConfiguration.RM_AM_MAX_ATTEMPTS, 2);
     FileSystemRMStateStore fileStore = new FileSystemRMStateStore(){
@@ -751,7 +734,6 @@
   }
 
   @Test (timeout = 60000)
-  @Ignore
   public void testRMRestartFailedApp() throws Exception {
     conf.setInt(YarnConfiguration.RM_AM_MAX_ATTEMPTS, 1);
 
@@ -797,7 +779,6 @@
   }
 
   @Test (timeout = 60000)
-  @Ignore
   public void testRMRestartKilledApp() throws Exception{
     conf.setInt(YarnConfiguration.RM_AM_MAX_ATTEMPTS,
       YarnConfiguration.DEFAULT_RM_AM_MAX_ATTEMPTS);
@@ -846,7 +827,6 @@
   }
 
   @Test (timeout = 60000)
-  @Ignore
   public void testRMRestartKilledAppWithNoAttempts() throws Exception {
     FileSystemRMStateStore fileStore = new FileSystemRMStateStore(){
       @Override
@@ -890,7 +870,6 @@
   }
 
   @Test (timeout = 60000)
-  @Ignore
   public void testRMRestartSucceededApp() throws Exception {
     conf.setInt(YarnConfiguration.RM_AM_MAX_ATTEMPTS,
       YarnConfiguration.DEFAULT_RM_AM_MAX_ATTEMPTS);
@@ -938,7 +917,6 @@
   }
 
   @Test (timeout = 60000)
-  @Ignore
   public void testRMRestartGetApplicationList() throws Exception {
     conf.setInt(YarnConfiguration.RM_AM_MAX_ATTEMPTS, 1);
 
@@ -1081,7 +1059,6 @@
   }
 
   @Test (timeout = 60000)
-  @Ignore
   public void testRMRestartOnMaxAppAttempts() throws Exception {
     conf.setInt(YarnConfiguration.RM_AM_MAX_ATTEMPTS,
         YarnConfiguration.DEFAULT_RM_AM_MAX_ATTEMPTS);
@@ -1155,7 +1132,6 @@
   }
 
   @Test (timeout = 60000)
-  @Ignore
   public void testDelegationTokenRestoredInDelegationTokenRenewer()
       throws Exception {
     conf.setInt(YarnConfiguration.RM_AM_MAX_ATTEMPTS, 2);
@@ -1255,23 +1231,8 @@
       "kerberos");
     UserGroupInformation.setConfiguration(conf);
 
-<<<<<<< HEAD
-    /*MemoryRMStateStore memStore = new MemoryRMStateStore();
-    memStore.init(conf);
-    RMState rmState = memStore.getState();*/
-    MockRM rm1 = new TestSecurityMockRM(conf, null);
-    rm1.start();
-
-    //RMState rmState = memStore.loadState();
-    RMState rmState = rm1.getRMContext().getStateStore().loadState();
-
-    Map<ApplicationId, ApplicationStateData> rmAppState =
-        rmState.getApplicationState();
-
-=======
     MockRM rm1 = new TestSecurityMockRM(conf);
     rm1.start();
->>>>>>> 642b29b1
     MockNM nm1 =
         new MockNM("0.0.0.0:4321", 15120, rm1.getResourceTrackerService());
     nm1.registerNode();
@@ -1281,18 +1242,10 @@
         rm1.submitApp(200, "name", "user",
           new HashMap<ApplicationAccessType, String>(), "default");
 
-    Thread.sleep(100);
     // assert app info is saved
-<<<<<<< HEAD
-    System.out.println("Printing stored state");
-    for (ApplicationId appid : rmAppState.keySet()) {
-      System.out.println("appId stored: " + appid.toString());
-    }
-=======
     RMState rmState = rm1.getRMContext().getStateStore().loadState();
     Map<ApplicationId, ApplicationStateData> rmAppState =
                                                   rmState.getApplicationState();
->>>>>>> 642b29b1
     ApplicationStateData appState = rmAppState.get(app1.getApplicationId());
     Assert.assertNotNull(appState);
 
@@ -1323,11 +1276,7 @@
             RMStateStore.AM_CLIENT_TOKEN_MASTER_KEY_NAME));
 
     // start new RM
-<<<<<<< HEAD
-    MockRM rm2 = new TestSecurityMockRM(conf, null);
-=======
     MockRM rm2 = new TestSecurityMockRM(conf);
->>>>>>> 642b29b1
     rm2.start();
 
     RMApp loadedApp1 =
@@ -1356,7 +1305,6 @@
   }
 
   @Test (timeout = 60000)
-  @Ignore
   public void testRMDelegationTokenRestoredOnRMRestart() throws Exception {
     conf.setInt(YarnConfiguration.RM_AM_MAX_ATTEMPTS, 2);
     conf.set(
@@ -1537,7 +1485,6 @@
   // This is to test submit an application to the new RM with the old delegation
   // token got from previous RM.
   @Test (timeout = 60000)
-  @Ignore
   public void testAppSubmissionWithOldDelegationTokenAfterRMRestart()
       throws Exception {
     conf.setInt(YarnConfiguration.RM_AM_MAX_ATTEMPTS, 2);
@@ -1571,7 +1518,6 @@
   }
 
   @Test (timeout = 60000)
-  @Ignore
   public void testRMStateStoreDispatcherDrainedOnRMStop() throws Exception {
     FileSystemRMStateStore fileStore = new FileSystemRMStateStore(){
       volatile boolean wait = true;
@@ -1643,7 +1589,6 @@
   }
 
   @Test (timeout = 60000)
-  @Ignore
   public void testFinishedAppRemovalAfterRMRestart() throws Exception {
     conf.setInt(YarnConfiguration.RM_MAX_COMPLETED_APPLICATIONS, 1);
 
@@ -1689,7 +1634,6 @@
   // This is to test RM does not get hang on shutdown.
   @Ignore //the test need to be reimplemented to work with the distributed RT
   @Test (timeout = 10000)
-  @Ignore
   public void testRMShutdown() throws Exception {
     conf.set(YarnConfiguration.RM_STORE, MemoryRMStateStore.class.getName());
     MemoryRMStateStore memStore = new MemoryRMStateStore() {
@@ -1716,7 +1660,6 @@
   // reaches killed state and also check that attempt state is saved before app
   // state is saved.
   @Test (timeout = 60000)
-  @Ignore
   public void testClientRetryOnKillingApplication() throws Exception {
     conf.set(YarnConfiguration.RM_STORE, MemoryRMStateStore.class.getName());
     MemoryRMStateStore memStore = new TestMemoryRMStateStore();
@@ -1761,7 +1704,6 @@
 
   // Test Application that fails on submission is saved in state store.
   @Test (timeout = 20000)
-  @Ignore
   public void testAppFailedOnSubmissionSavedInStateStore() throws Exception {
     conf.set(CommonConfigurationKeysPublic.HADOOP_SECURITY_AUTHENTICATION,
       "kerberos");
@@ -1807,7 +1749,6 @@
   }
 
   @Test (timeout = 20000)
-  @Ignore
   public void testAppRecoveredInOrderOnRMRestart() throws Exception {
     MemoryRMStateStore memStore = new MemoryRMStateStore();
     memStore.init(conf);
@@ -1861,7 +1802,6 @@
 
   @SuppressWarnings("resource")
   @Test (timeout = 60000)
-  @Ignore
   public void testQueueMetricsOnRMRestart() throws Exception {
     conf.setInt(YarnConfiguration.RM_AM_MAX_ATTEMPTS,
         YarnConfiguration.DEFAULT_RM_AM_MAX_ATTEMPTS);
@@ -1992,7 +1932,6 @@
   }
 
   @Test (timeout = 60000)
-  @Ignore
   public void testDecomissionedNMsMetricsOnRMRestart() throws Exception {
     YarnConfiguration conf = new YarnConfiguration();
     conf.set(YarnConfiguration.RM_NODES_EXCLUDE_FILE_PATH,
@@ -2052,7 +1991,6 @@
   // can be processed before any other external incoming events, specifically
   // the ContainerFinished event on NM re-registraton.
   @Test (timeout = 20000)
-  @Ignore
   public void testSynchronouslyRenewDTOnRecovery() throws Exception {
     conf.setInt(YarnConfiguration.RM_AM_MAX_ATTEMPTS, 2);
     conf.set(CommonConfigurationKeysPublic.HADOOP_SECURITY_AUTHENTICATION,
@@ -2207,7 +2145,6 @@
   // 3. Start RM2 with store patch /tmp only
   // 4. Get cluster and node lobel, it should be present by recovering it
   @Test(timeout = 20000)
-  @Ignore
   public void testRMRestartRecoveringNodeLabelManager() throws Exception {
     // Initial FS node label store root dir to a random tmp dir
     File nodeLabelFsStoreDir =
