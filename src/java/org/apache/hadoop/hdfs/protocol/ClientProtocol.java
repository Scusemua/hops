/**
 * Licensed to the Apache Software Foundation (ASF) under one
 * or more contributor license agreements.  See the NOTICE file
 * distributed with this work for additional information
 * regarding copyright ownership.  The ASF licenses this file
 * to you under the Apache License, Version 2.0 (the
 * "License"); you may not use this file except in compliance
 * with the License.  You may obtain a copy of the License at
 *
 *     http://www.apache.org/licenses/LICENSE-2.0
 *
 * Unless required by applicable law or agreed to in writing, software
 * distributed under the License is distributed on an "AS IS" BASIS,
 * WITHOUT WARRANTIES OR CONDITIONS OF ANY KIND, either express or implied.
 * See the License for the specific language governing permissions and
 * limitations under the License.
 */
package org.apache.hadoop.hdfs.protocol;

import java.io.FileNotFoundException;
import java.io.IOException;

import org.apache.avro.reflect.Nullable;

import org.apache.hadoop.classification.InterfaceAudience;
import org.apache.hadoop.classification.InterfaceStability;
import org.apache.hadoop.fs.ContentSummary;
import org.apache.hadoop.fs.CreateFlag;
import org.apache.hadoop.fs.FsServerDefaults;
import org.apache.hadoop.fs.Options;
import org.apache.hadoop.fs.FileAlreadyExistsException;
import org.apache.hadoop.fs.ParentNotDirectoryException;
import org.apache.hadoop.fs.InvalidPathException;
import org.apache.hadoop.fs.UnresolvedLinkException;
import org.apache.hadoop.fs.Options.Rename;
import org.apache.hadoop.fs.permission.FsPermission;
import org.apache.hadoop.hdfs.DFSConfigKeys;
import org.apache.hadoop.hdfs.protocol.FSConstants.UpgradeAction;
import org.apache.hadoop.hdfs.server.common.UpgradeStatusReport;
import org.apache.hadoop.hdfs.server.namenode.NotReplicatedYetException;
import org.apache.hadoop.hdfs.server.namenode.SafeModeException;
import org.apache.hadoop.io.EnumSetWritable;
import org.apache.hadoop.io.Text;
import org.apache.hadoop.ipc.VersionedProtocol;
import org.apache.hadoop.security.AccessControlException;
import org.apache.hadoop.security.KerberosInfo;
import org.apache.hadoop.security.token.Token;
import org.apache.hadoop.security.token.TokenInfo;
import org.apache.hadoop.hdfs.security.token.delegation.DelegationTokenIdentifier;
import org.apache.hadoop.hdfs.security.token.delegation.DelegationTokenSelector;

/**********************************************************************
 * ClientProtocol is used by user code via 
 * {@link org.apache.hadoop.hdfs.DistributedFileSystem} class to communicate 
 * with the NameNode.  User code can manipulate the directory namespace, 
 * as well as open/close file streams, etc.
 *
 **********************************************************************/
@InterfaceAudience.Private
@InterfaceStability.Evolving
@KerberosInfo(
    serverPrincipal = DFSConfigKeys.DFS_NAMENODE_USER_NAME_KEY)
@TokenInfo(DelegationTokenSelector.class)
public interface ClientProtocol extends VersionedProtocol {

  /**
   * Compared to the previous version the following changes have been introduced:
   * (Only the latest change is reflected.
   * The log of historical changes can be retrieved from the svn).
<<<<<<< HEAD
   * 63: Add block pool ID to Block
   */
  public static final long versionID = 63L;
=======
   * 64: Remove ClientProtocol changes related to -list-corruptfiles
   */
  public static final long versionID = 64L;
>>>>>>> c8be36fd
  
  ///////////////////////////////////////
  // File contents
  ///////////////////////////////////////
  /**
   * Get locations of the blocks of the specified file within the specified range.
   * DataNode locations for each block are sorted by
   * the proximity to the client.
   * <p>
   * Return {@link LocatedBlocks} which contains
   * file length, blocks and their locations.
   * DataNode locations for each block are sorted by
   * the distance to the client's address.
   * <p>
   * The client will then have to contact 
   * one of the indicated DataNodes to obtain the actual data.
   * 
   * @param src file name
   * @param offset range start offset
   * @param length range length
   *
   * @return file length and array of blocks with their locations
   *
   * @throws AccessControlException If access is denied
   * @throws FileNotFoundException If file <code>src</code> does not exist
   * @throws UnresolvedLinkException If <code>src</code> contains a symlink
   * @throws IOException If an I/O error occurred
   */
  @Nullable
  public LocatedBlocks getBlockLocations(String src,
                                         long offset,
                                         long length) 
      throws AccessControlException, FileNotFoundException,
      UnresolvedLinkException, IOException;

  /**
   * Get server default values for a number of configuration params.
   * @return a set of server default configuration values
   * @throws IOException
   */
  public FsServerDefaults getServerDefaults() throws IOException;

  /**
   * Create a new file entry in the namespace.
   * <p>
   * This will create an empty file specified by the source path.
   * The path should reflect a full path originated at the root.
   * The name-node does not have a notion of "current" directory for a client.
   * <p>
   * Once created, the file is visible and available for read to other clients.
   * Although, other clients cannot {@link #delete(String, boolean)}, re-create or 
   * {@link #rename(String, String)} it until the file is completed
   * or explicitly as a result of lease expiration.
   * <p>
   * Blocks have a maximum size.  Clients that intend to create
   * multi-block files must also use 
   * {@link #addBlock(String, String, ExtendedBlock, DatanodeInfo[])}
   *
   * @param src path of the file being created.
   * @param masked masked permission.
   * @param clientName name of the current client.
   * @param flag indicates whether the file should be 
   * overwritten if it already exists or create if it does not exist or append.
   * @param createParent create missing parent directory if true
   * @param replication block replication factor.
   * @param blockSize maximum block size.
   * 
   * @throws AccessControlException If access is denied
   * @throws AlreadyBeingCreatedException if the path does not exist.
   * @throws DSQuotaExceededException If file creation violates disk space 
   *           quota restriction
   * @throws FileAlreadyExistsException If file <code>src</code> already exists
   * @throws FileNotFoundException If parent of <code>src</code> does not exist
   *           and <code>createParent</code> is false
   * @throws ParentNotDirectoryException If parent of <code>src</code> is not a
   *           directory.
   * @throws NSQuotaExceededException If file creation violates name space 
   *           quota restriction
   * @throws SafeModeException create not allowed in safemode
   * @throws UnresolvedLinkException If <code>src</code> contains a symlink
   * @throws IOException If an I/O error occurred
   *
   * RuntimeExceptions:
   * @throws InvalidPathException Path <code>src</code> is invalid
   */
  public void create(String src, FsPermission masked, String clientName,
      EnumSetWritable<CreateFlag> flag, boolean createParent,
      short replication, long blockSize) throws AccessControlException,
      AlreadyBeingCreatedException, DSQuotaExceededException,
      FileAlreadyExistsException, FileNotFoundException,
      NSQuotaExceededException, ParentNotDirectoryException, SafeModeException,
      UnresolvedLinkException, IOException;

  /**
   * Append to the end of the file. 
   * @param src path of the file being created.
   * @param clientName name of the current client.
   * @return information about the last partial block if any.
   * @throws AccessControlException if permission to append file is 
   * denied by the system. As usually on the client side the exception will 
   * be wrapped into {@link org.apache.hadoop.ipc.RemoteException}.
   * Allows appending to an existing file if the server is
   * configured with the parameter dfs.support.append set to true, otherwise
   * throws an IOException.
   * 
   * @throws AccessControlException If permission to append to file is denied
   * @throws FileNotFoundException If file <code>src</code> is not found
   * @throws DSQuotaExceededException If append violates disk space quota 
   *           restriction
   * @throws SafeModeException append not allowed in safemode
   * @throws UnresolvedLinkException If <code>src</code> contains a symlink
   * @throws IOException If an I/O error occurred.
   *
   * RuntimeExceptions:
   * @throws UnsupportedOperationException if append is not supported
   */
  public LocatedBlock append(String src, String clientName)
      throws AccessControlException, DSQuotaExceededException,
      FileNotFoundException, SafeModeException, UnresolvedLinkException,
      IOException;

  /**
   * Set replication for an existing file.
   * <p>
   * The NameNode sets replication to the new value and returns.
   * The actual block replication is not expected to be performed during  
   * this method call. The blocks will be populated or removed in the 
   * background as the result of the routine block maintenance procedures.
   * 
   * @param src file name
   * @param replication new replication
   * 
   * @return true if successful;
   *         false if file does not exist or is a directory
   *
   * @throws AccessControlException If access is denied
   * @throws DSQuotaExceededException If replication violates disk space 
   *           quota restriction
   * @throws FileNotFoundException If file <code>src</code> is not found
   * @throws SafeModeException not allowed in safemode
   * @throws UnresolvedLinkException if <code>src</code> contains a symlink
   * @throws IOException If an I/O error occurred
   */
  public boolean setReplication(String src, short replication)
      throws AccessControlException, DSQuotaExceededException,
      FileNotFoundException, SafeModeException, UnresolvedLinkException,
      IOException;

  /**
   * Set permissions for an existing file/directory.
   * 
   * @throws AccessControlException If access is denied
   * @throws FileNotFoundException If file <code>src</code> is not found
   * @throws SafeModeException not allowed in safemode
   * @throws UnresolvedLinkException If <code>src</code> contains a symlink
   * @throws IOException If an I/O error occurred
   */
  public void setPermission(String src, FsPermission permission)
      throws AccessControlException, FileNotFoundException, SafeModeException,
      UnresolvedLinkException, IOException;

  /**
   * Set Owner of a path (i.e. a file or a directory).
   * The parameters username and groupname cannot both be null.
   * @param src
   * @param username If it is null, the original username remains unchanged.
   * @param groupname If it is null, the original groupname remains unchanged.
   *
   * @throws AccessControlException If access is denied
   * @throws FileNotFoundException If file <code>src</code> is not found
   * @throws SafeModeException not allowed in safemode
   * @throws UnresolvedLinkException If <code>src</code> contains a symlink
   * @throws IOException If an I/O error occurred
   */
  public void setOwner(String src, String username, String groupname)
      throws AccessControlException, FileNotFoundException, SafeModeException,
      UnresolvedLinkException, IOException;

  /**
   * The client can give up on a blcok by calling abandonBlock().
   * The client can then
   * either obtain a new block, or complete or abandon the file.
   * Any partial writes to the block will be discarded.
   * 
   * @throws AccessControlException If access is denied
   * @throws FileNotFoundException file <code>src</code> is not found
   * @throws UnresolvedLinkException If <code>src</code> contains a symlink
   * @throws IOException If an I/O error occurred
   */
  public void abandonBlock(ExtendedBlock b, String src, String holder)
      throws AccessControlException, FileNotFoundException,
      UnresolvedLinkException, IOException;

  /**
   * A client that wants to write an additional block to the 
   * indicated filename (which must currently be open for writing)
   * should call addBlock().  
   *
   * addBlock() allocates a new block and datanodes the block data
   * should be replicated to.
   * 
   * addBlock() also commits the previous block by reporting
   * to the name-node the actual generation stamp and the length
   * of the block that the client has transmitted to data-nodes.
   *
   * @param src the file being created
   * @param clientName the name of the client that adds the block
   * @param previous  previous block
   * @param excludeNodes a list of nodes that should not be
   * allocated for the current block
   *
   * @return LocatedBlock allocated block information.
   *
   * @throws AccessControlException If access is denied
   * @throws FileNotFoundException If file <code>src</code> is not found
   * @throws NotReplicatedYetException previous blocks of the file are not
   *           replicated yet. Blocks cannot be added until replication
   *           completes.
   * @throws SafeModeException create not allowed in safemode
   * @throws UnresolvedLinkException If <code>src</code> contains a symlink
   * @throws IOException If an I/O error occurred
   */
  public LocatedBlock addBlock(String src, String clientName,
      @Nullable ExtendedBlock previous, @Nullable DatanodeInfo[] excludeNodes)
      throws AccessControlException, FileNotFoundException,
      NotReplicatedYetException, SafeModeException, UnresolvedLinkException,
      IOException;

  /**
   * The client is done writing data to the given filename, and would 
   * like to complete it.  
   *
   * The function returns whether the file has been closed successfully.
   * If the function returns false, the caller should try again.
   * 
   * close() also commits the last block of file by reporting
   * to the name-node the actual generation stamp and the length
   * of the block that the client has transmitted to data-nodes.
   *
   * A call to complete() will not return true until all the file's
   * blocks have been replicated the minimum number of times.  Thus,
   * DataNode failures may cause a client to call complete() several
   * times before succeeding.
   *
   * @throws AccessControlException If access is denied
   * @throws FileNotFoundException If file <code>src</code> is not found
   * @throws SafeModeException create not allowed in safemode
   * @throws UnresolvedLinkException If <code>src</code> contains a symlink 
   * @throws IOException If an I/O error occurred
   */
  public boolean complete(String src, String clientName, ExtendedBlock last)
      throws AccessControlException, FileNotFoundException, SafeModeException,
      UnresolvedLinkException, IOException;

  /**
   * The client wants to report corrupted blocks (blocks with specified
   * locations on datanodes).
   * @param blocks Array of located blocks to report
   */
  public void reportBadBlocks(LocatedBlock[] blocks) throws IOException;

  ///////////////////////////////////////
  // Namespace management
  ///////////////////////////////////////
  /**
   * Rename an item in the file system namespace.
   * @param src existing file or directory name.
   * @param dst new name.
   * @return true if successful, or false if the old name does not exist
   * or if the new name already belongs to the namespace.
   * 
   * @throws IOException an I/O error occurred
   * 
   * @deprecated Use {@link #rename(String, String, Options.Rename...)} instead.
   */
  @Deprecated
  public boolean rename(String src, String dst) 
      throws UnresolvedLinkException, IOException;

  /**
   * Moves blocks from srcs to trg and delete srcs
   * 
   * @param trg existing file
   * @param srcs - list of existing files (same block size, same replication)
   * @throws IOException if some arguments are invalid
   * @throws UnresolvedLinkException if <code>trg</code> or <code>srcs</code>
   *           contains a symlink
   */
  public void concat(String trg, String[] srcs) 
      throws IOException, UnresolvedLinkException;

  /**
   * Rename src to dst.
   * <ul>
   * <li>Fails if src is a file and dst is a directory.
   * <li>Fails if src is a directory and dst is a file.
   * <li>Fails if the parent of dst does not exist or is a file.
   * </ul>
   * <p>
   * Without OVERWRITE option, rename fails if the dst already exists.
   * With OVERWRITE option, rename overwrites the dst, if it is a file 
   * or an empty directory. Rename fails if dst is a non-empty directory.
   * <p>
   * This implementation of rename is atomic.
   * <p>
   * @param src existing file or directory name.
   * @param dst new name.
   * @param options Rename options
   * 
   * @throws AccessControlException If access is denied
   * @throws DSQuotaExceededException If rename violates disk space 
   *           quota restriction
   * @throws FileAlreadyExistsException If <code>dst</code> already exists and
   *           <code>options</options> has {@link Rename#OVERWRITE} option
   *           false.
   * @throws FileNotFoundException If <code>src</code> does not exist
   * @throws NSQuotaExceededException If rename violates namespace 
   *           quota restriction
   * @throws ParentNotDirectoryException If parent of <code>dst</code> 
   *           is not a directory
   * @throws SafeModeException rename not allowed in safemode
   * @throws UnresolvedLinkException If <code>src</code> or
   *           <code>dst</code> contains a symlink
   * @throws IOException If an I/O error occurred
   */
  public void rename(String src, String dst, Options.Rename... options)
      throws AccessControlException, DSQuotaExceededException,
      FileAlreadyExistsException, FileNotFoundException,
      NSQuotaExceededException, ParentNotDirectoryException, SafeModeException,
      UnresolvedLinkException, IOException;
  
  /**
   * Delete the given file or directory from the file system.
   * <p>
   * Any blocks belonging to the deleted files will be garbage-collected.
   * 
   * @param src existing name.
   * @return true only if the existing file or directory was actually removed 
   * from the file system. 
   * @throws UnresolvedLinkException if <code>src</code> contains a symlink. 
   * @deprecated use {@link #delete(String, boolean)} istead.
   */
  @Deprecated
  public boolean delete(String src) 
      throws IOException, UnresolvedLinkException;

  /**
   * Delete the given file or directory from the file system.
   * <p>
   * same as delete but provides a way to avoid accidentally 
   * deleting non empty directories programmatically. 
   * @param src existing name
   * @param recursive if true deletes a non empty directory recursively,
   * else throws an exception.
   * @return true only if the existing file or directory was actually removed 
   * from the file system.
   * 
   * @throws AccessControlException If access is denied
   * @throws FileNotFoundException If file <code>src</code> is not found
   * @throws SafeModeException create not allowed in safemode
   * @throws UnresolvedLinkException If <code>src</code> contains a symlink
   * @throws IOException If an I/O error occurred
   */
  public boolean delete(String src, boolean recursive)
      throws AccessControlException, FileNotFoundException, SafeModeException,
      UnresolvedLinkException, IOException;
  
  /**
   * Create a directory (or hierarchy of directories) with the given
   * name and permission.
   *
   * @param src The path of the directory being created
   * @param masked The masked permission of the directory being created
   * @param createParent create missing parent directory if true
   *
   * @return True if the operation success.
   *
   * @throws AccessControlException If access is denied
   * @throws FileAlreadyExistsException If <code>src</code> already exists
   * @throws FileNotFoundException If parent of <code>src</code> does not exist
   *           and <code>createParent</code> is false
   * @throws NSQuotaExceededException If file creation violates quota restriction
   * @throws ParentNotDirectoryException If parent of <code>src</code> 
   *           is not a directory
   * @throws SafeModeException create not allowed in safemode
   * @throws UnresolvedLinkException If <code>src</code> contains a symlink
   * @throws IOException If an I/O error occurred.
   *
   * RunTimeExceptions:
   * @throws InvalidPathException If <code>src</code> is invalid
   */
  public boolean mkdirs(String src, FsPermission masked, boolean createParent)
      throws AccessControlException, FileAlreadyExistsException,
      FileNotFoundException, NSQuotaExceededException,
      ParentNotDirectoryException, SafeModeException, UnresolvedLinkException,
      IOException;

  /**
   * Get a partial listing of the indicated directory
   *
   * @param src the directory name
   * @param startAfter the name to start listing after encoded in java UTF8
   * @param needLocation if the FileStatus should contain block locations
   *
   * @return a partial listing starting after startAfter
   *
   * @throws AccessControlException permission denied
   * @throws FileNotFoundException file <code>src</code> is not found
   * @throws UnresolvedLinkException If <code>src</code> contains a symlink
   * @throws IOException If an I/O error occurred
   */
  public DirectoryListing getListing(String src,
                                     byte[] startAfter,
                                     boolean needLocation)
      throws AccessControlException, FileNotFoundException,
      UnresolvedLinkException, IOException;

  ///////////////////////////////////////
  // System issues and management
  ///////////////////////////////////////

  /**
   * Client programs can cause stateful changes in the NameNode
   * that affect other clients.  A client may obtain a file and 
   * neither abandon nor complete it.  A client might hold a series
   * of locks that prevent other clients from proceeding.
   * Clearly, it would be bad if a client held a bunch of locks
   * that it never gave up.  This can happen easily if the client
   * dies unexpectedly.
   * <p>
   * So, the NameNode will revoke the locks and live file-creates
   * for clients that it thinks have died.  A client tells the
   * NameNode that it is still alive by periodically calling
   * renewLease().  If a certain amount of time passes since
   * the last call to renewLease(), the NameNode assumes the
   * client has died.
   *
   * @throws AccessControlException permission denied
   * @throws IOException If an I/O error occurred
   */
  public void renewLease(String clientName) throws AccessControlException,
      IOException;

  public int GET_STATS_CAPACITY_IDX = 0;
  public int GET_STATS_USED_IDX = 1;
  public int GET_STATS_REMAINING_IDX = 2;
  public int GET_STATS_UNDER_REPLICATED_IDX = 3;
  public int GET_STATS_CORRUPT_BLOCKS_IDX = 4;
  public int GET_STATS_MISSING_BLOCKS_IDX = 5;
  
  /**
   * Get a set of statistics about the filesystem.
   * Right now, only three values are returned.
   * <ul>
   * <li> [0] contains the total storage capacity of the system, in bytes.</li>
   * <li> [1] contains the total used space of the system, in bytes.</li>
   * <li> [2] contains the available storage of the system, in bytes.</li>
   * <li> [3] contains number of under replicated blocks in the system.</li>
   * <li> [4] contains number of blocks with a corrupt replica. </li>
   * <li> [5] contains number of blocks without any good replicas left. </li>
   * </ul>
   * Use public constants like {@link #GET_STATS_CAPACITY_IDX} in place of 
   * actual numbers to index into the array.
   */
  public long[] getStats() throws IOException;

  /**
   * Get a report on the system's current datanodes.
   * One DatanodeInfo object is returned for each DataNode.
   * Return live datanodes if type is LIVE; dead datanodes if type is DEAD;
   * otherwise all datanodes if type is ALL.
   */
  public DatanodeInfo[] getDatanodeReport(FSConstants.DatanodeReportType type)
      throws IOException;

  /**
   * Get the block size for the given file.
   * @param filename The name of the file
   * @return The number of bytes in each block
   * @throws IOException
   * @throws UnresolvedLinkException if the path contains a symlink. 
   */
  public long getPreferredBlockSize(String filename) 
      throws IOException, UnresolvedLinkException;

  /**
   * Enter, leave or get safe mode.
   * <p>
   * Safe mode is a name node state when it
   * <ol><li>does not accept changes to name space (read-only), and</li>
   * <li>does not replicate or delete blocks.</li></ol>
   * 
   * <p>
   * Safe mode is entered automatically at name node startup.
   * Safe mode can also be entered manually using
   * {@link #setSafeMode(FSConstants.SafeModeAction) setSafeMode(SafeModeAction.SAFEMODE_GET)}.
   * <p>
   * At startup the name node accepts data node reports collecting
   * information about block locations.
   * In order to leave safe mode it needs to collect a configurable
   * percentage called threshold of blocks, which satisfy the minimal 
   * replication condition.
   * The minimal replication condition is that each block must have at least
   * <tt>dfs.namenode.replication.min</tt> replicas.
   * When the threshold is reached the name node extends safe mode
   * for a configurable amount of time
   * to let the remaining data nodes to check in before it
   * will start replicating missing blocks.
   * Then the name node leaves safe mode.
   * <p>
   * If safe mode is turned on manually using
   * {@link #setSafeMode(FSConstants.SafeModeAction) setSafeMode(SafeModeAction.SAFEMODE_ENTER)}
   * then the name node stays in safe mode until it is manually turned off
   * using {@link #setSafeMode(FSConstants.SafeModeAction) setSafeMode(SafeModeAction.SAFEMODE_LEAVE)}.
   * Current state of the name node can be verified using
   * {@link #setSafeMode(FSConstants.SafeModeAction) setSafeMode(SafeModeAction.SAFEMODE_GET)}
   * <h4>Configuration parameters:</h4>
   * <tt>dfs.safemode.threshold.pct</tt> is the threshold parameter.<br>
   * <tt>dfs.safemode.extension</tt> is the safe mode extension parameter.<br>
   * <tt>dfs.namenode.replication.min</tt> is the minimal replication parameter.
   * 
   * <h4>Special cases:</h4>
   * The name node does not enter safe mode at startup if the threshold is 
   * set to 0 or if the name space is empty.<br>
   * If the threshold is set to 1 then all blocks need to have at least 
   * minimal replication.<br>
   * If the threshold value is greater than 1 then the name node will not be 
   * able to turn off safe mode automatically.<br>
   * Safe mode can always be turned off manually.
   * 
   * @param action  <ul> <li>0 leave safe mode;</li>
   *                <li>1 enter safe mode;</li>
   *                <li>2 get safe mode state.</li></ul>
   * @return <ul><li>0 if the safe mode is OFF or</li> 
   *         <li>1 if the safe mode is ON.</li></ul>
   *                   
   * @throws IOException
   */
  public boolean setSafeMode(FSConstants.SafeModeAction action) 
      throws IOException;

  /**
   * Save namespace image.
   * <p>
   * Saves current namespace into storage directories and reset edits log.
   * Requires superuser privilege and safe mode.
   * 
   * @throws AccessControlException if the superuser privilege is violated.
   * @throws IOException if image creation failed.
   */
  public void saveNamespace() throws AccessControlException, IOException;

  /**
   * Enable/Disable restore failed storage.
   * <p>
   * sets flag to enable restore of failed storage replicas
   * 
   * @throws AccessControlException if the superuser privilege is violated.
   */
  public boolean restoreFailedStorage(String arg) throws AccessControlException;

  /**
   * Tells the namenode to reread the hosts and exclude files. 
   * @throws IOException
   */
  public void refreshNodes() throws IOException;

  /**
   * Finalize previous upgrade.
   * Remove file system state saved during the upgrade.
   * The upgrade will become irreversible.
   * 
   * @throws IOException
   */
  public void finalizeUpgrade() throws IOException;

  /**
   * Report distributed upgrade progress or force current upgrade to proceed.
   * 
   * @param action {@link FSConstants.UpgradeAction} to perform
   * @return upgrade status information or null if no upgrades are in progress
   * @throws IOException
   */
  @Nullable
  public UpgradeStatusReport distributedUpgradeProgress(UpgradeAction action) 
      throws IOException;

  /**
   * Dumps namenode data structures into specified file. If the file
   * already exists, then append.
   *
   * @throws IOException
   */
  public void metaSave(String filename) throws IOException;
  
  /**
   * Get the file info for a specific file or directory.
   * @param src The string representation of the path to the file
   *
   * @return object containing information regarding the file
   *         or null if file not found
   * @throws AccessControlException permission denied
   * @throws FileNotFoundException file <code>src</code> is not found
   * @throws UnresolvedLinkException if the path contains a symlink. 
   * @throws IOException If an I/O error occurred        
   */
  @Nullable
  public HdfsFileStatus getFileInfo(String src) throws AccessControlException,
      FileNotFoundException, UnresolvedLinkException, IOException;

  /**
   * Get the file info for a specific file or directory. If the path 
   * refers to a symlink then the FileStatus of the symlink is returned.
   * @param src The string representation of the path to the file
   *
   * @return object containing information regarding the file
   *         or null if file not found
   *
   * @throws AccessControlException permission denied
   * @throws UnresolvedLinkException if <code>src</code> contains a symlink
   * @throws IOException If an I/O error occurred        
   */
  public HdfsFileStatus getFileLinkInfo(String src)
      throws AccessControlException, UnresolvedLinkException, IOException;
  
  /**
   * Get {@link ContentSummary} rooted at the specified directory.
   * @param path The string representation of the path
   *
   * @throws AccessControlException permission denied
   * @throws FileNotFoundException file <code>path</code> is not found
   * @throws UnresolvedLinkException if <code>path</code> contains a symlink. 
   * @throws IOException If an I/O error occurred
   */
  public ContentSummary getContentSummary(String path)
      throws AccessControlException, FileNotFoundException,
      UnresolvedLinkException, IOException;

  /**
   * Set the quota for a directory.
   * @param path  The string representation of the path to the directory
   * @param namespaceQuota Limit on the number of names in the tree rooted 
   *                       at the directory
   * @param diskspaceQuota Limit on disk space occupied all the files under
   *                       this directory. 
   * <br><br>
   *                       
   * The quota can have three types of values : (1) 0 or more will set 
   * the quota to that value, (2) {@link FSConstants#QUOTA_DONT_SET}  implies 
   * the quota will not be changed, and (3) {@link FSConstants#QUOTA_RESET} 
   * implies the quota will be reset. Any other value is a runtime error.
   * 
   * @throws AccessControlException permission denied
   * @throws FileNotFoundException file <code>path</code> is not found
   * @throws QuotaExceededException if the directory size 
   *           is greater than the given quota
   * @throws UnresolvedLinkException if the <code>path</code> contains a symlink. 
   * @throws IOException If an I/O error occurred
   */
  public void setQuota(String path, long namespaceQuota, long diskspaceQuota)
      throws AccessControlException, FileNotFoundException,
      UnresolvedLinkException, IOException;

  /**
   * Write all metadata for this file into persistent storage.
   * The file must be currently open for writing.
   * @param src The string representation of the path
   * @param client The string representation of the client
   * 
   * @throws AccessControlException permission denied
   * @throws FileNotFoundException file <code>src</code> is not found
   * @throws UnresolvedLinkException if <code>src</code> contains a symlink. 
   * @throws IOException If an I/O error occurred
   */
  public void fsync(String src, String client) 
      throws AccessControlException, FileNotFoundException, 
      UnresolvedLinkException, IOException;

  /**
   * Sets the modification and access time of the file to the specified time.
   * @param src The string representation of the path
   * @param mtime The number of milliseconds since Jan 1, 1970.
   *              Setting mtime to -1 means that modification time should not be set
   *              by this call.
   * @param atime The number of milliseconds since Jan 1, 1970.
   *              Setting atime to -1 means that access time should not be set
   *              by this call.
   *              
   * @throws AccessControlException permission denied
   * @throws FileNotFoundException file <code>src</code> is not found
   * @throws UnresolvedLinkException if <code>src</code> contains a symlink. 
   * @throws IOException If an I/O error occurred
   */
  public void setTimes(String src, long mtime, long atime)
      throws AccessControlException, FileNotFoundException, 
      UnresolvedLinkException, IOException;

  /**
   * Create symlink to a file or directory.
   * @param target The pathname of the destination that the
   *               link points to.
   * @param link The pathname of the link being created.
   * @param dirPerm permissions to use when creating parent directories
   * @param createParent - if true then missing parent dirs are created
   *                       if false then parent must exist
   *
   * @throws AccessControlException permission denied
   * @throws FileAlreadyExistsException If file <code>link</code> already exists
   * @throws FileNotFoundException If parent of <code>link</code> does not exist
   *           and <code>createParent</code> is false
   * @throws ParentNotDirectoryException If parent of <code>link</code> is not a
   *           directory.
   * @throws UnresolvedLinkException if <code>link</target> contains a symlink. 
   * @throws IOException If an I/O error occurred
   */
  public void createSymlink(String target, String link, FsPermission dirPerm,
      boolean createParent) throws AccessControlException,
      FileAlreadyExistsException, FileNotFoundException,
      ParentNotDirectoryException, SafeModeException, UnresolvedLinkException,
      IOException;

  /**
   * Resolve the first symbolic link on the specified path.
   * @param path The pathname that needs to be resolved
   * 
   * @return The pathname after resolving the first symbolic link if any.
   * 
   * @throws AccessControlException permission denied
   * @throws FileNotFoundException If <code>path</code> does not exist
   * @throws IOException If an I/O error occurred
   */
  public String getLinkTarget(String path) throws AccessControlException,
      FileNotFoundException, IOException; 
  
  /**
   * Get a new generation stamp together with an access token for 
   * a block under construction
   * 
   * This method is called only when a client needs to recover a failed
   * pipeline or set up a pipeline for appending to a block.
   * 
   * @param block a block
   * @param clientName the name of the client
   * @return a located block with a new generation stamp and an access token
   * @throws IOException if any error occurs
   */
  public LocatedBlock updateBlockForPipeline(ExtendedBlock block,
      String clientName) throws IOException;

  /**
   * Update a pipeline for a block under construction
   * 
   * @param clientName the name of the client
   * @param oldBlock the old block
   * @param newBlock the new block containing new generation stamp and length
   * @param newNodes datanodes in the pipeline
   * @throws IOException if any error occurs
   */
  public void updatePipeline(String clientName, ExtendedBlock oldBlock, 
      ExtendedBlock newBlock, DatanodeID[] newNodes)
      throws IOException;

  /**
   * Get a valid Delegation Token.
   * 
   * @param renewer the designated renewer for the token
   * @return Token<DelegationTokenIdentifier>
   * @throws IOException
   */
  public Token<DelegationTokenIdentifier> getDelegationToken(Text renewer) 
      throws IOException;

  /**
   * Renew an existing delegation token.
   * 
   * @param token delegation token obtained earlier
   * @return the new expiration time
   * @throws IOException
   */
  public long renewDelegationToken(Token<DelegationTokenIdentifier> token)
      throws IOException;
  
  /**
   * Cancel an existing delegation token.
   * 
   * @param token delegation token
   * @throws IOException
   */
  public void cancelDelegationToken(Token<DelegationTokenIdentifier> token)
      throws IOException;
}<|MERGE_RESOLUTION|>--- conflicted
+++ resolved
@@ -67,15 +67,9 @@
    * Compared to the previous version the following changes have been introduced:
    * (Only the latest change is reflected.
    * The log of historical changes can be retrieved from the svn).
-<<<<<<< HEAD
-   * 63: Add block pool ID to Block
-   */
-  public static final long versionID = 63L;
-=======
-   * 64: Remove ClientProtocol changes related to -list-corruptfiles
-   */
-  public static final long versionID = 64L;
->>>>>>> c8be36fd
+   * 65: Add block pool ID to Block
+   */
+  public static final long versionID = 65L;
   
   ///////////////////////////////////////
   // File contents
